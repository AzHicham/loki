// Copyright  (C) 2020, Kisio Digital and/or its affiliates. All rights reserved.
//
// This file is part of Navitia,
// the software to build cool stuff with public transport.
//
// Hope you'll enjoy and contribute to this project,
// powered by Kisio Digital (www.kisio.com).
// Help us simplify mobility and open public transport:
// a non ending quest to the responsive locomotion way of traveling!
//
// This contribution is a part of the research and development work of the
// IVA Project which aims to enhance traveler information and is carried out
// under the leadership of the Technological Research Institute SystemX,
// with the partnership and support of the transport organization authority
// Ile-De-France Mobilités (IDFM), SNCF, and public funds
// under the scope of the French Program "Investissements d’Avenir".
//
// LICENCE: This program is free software; you can redistribute it and/or modify
// it under the terms of the GNU Affero General Public License as published by
// the Free Software Foundation, either version 3 of the License, or
// (at your option) any later version.
//
// This program is distributed in the hope that it will be useful,
// but WITHOUT ANY WARRANTY; without even the implied warranty of
// MERCHANTABILITY or FITNESS FOR A PARTICULAR PURPOSE. See the
// GNU Affero General Public License for more details.
//
// You should have received a copy of the GNU Affero General Public License
// along with this program. If not, see <http://www.gnu.org/licenses/>.
//
// Stay tuned using
// twitter @navitia
// channel `#navitia` on riot https://riot.im/app/#/room/#navitia:matrix.org
// https://groups.google.com/d/forum/navitia
// www.navitia.io

use crate::{
    models::{
        base_model::{
            EquipmentPropertyKey, VehicleJourneyPropertyKey, PREFIX_ID_COMMERCIAL_MODE,
            PREFIX_ID_LINE, PREFIX_ID_NETWORK, PREFIX_ID_PHYSICAL_MODE, PREFIX_ID_ROUTE,
            PREFIX_ID_STOP_AREA, PREFIX_ID_STOP_POINT,
        },
        ModelRefs, StopPointIdx, VehicleJourneyIdx,
    },
    tracing::warn,
};

pub enum StopFilter<'a> {
    StopPoint(&'a str),
    StopArea(&'a str),
}

pub enum VehicleFilter<'a> {
    Line(&'a str),
    Route(&'a str),
    Network(&'a str),
    PhysicalMode(&'a str),
    CommercialMode(&'a str),
}

impl<'a> VehicleFilter<'a> {
    pub fn applies_on(&self, idx: &VehicleJourneyIdx, model: &ModelRefs<'_>) -> bool {
        match self {
            VehicleFilter::Line(line_id) => {
                let vj_line_id = model.line_name(idx);
                vj_line_id == *line_id
            }
            VehicleFilter::Route(route_id) => {
                let vj_route_id = model.route_name(idx);
                vj_route_id == *route_id
            }
            VehicleFilter::Network(network_id) => {
                let vj_network_id = model.network_name(idx);
                vj_network_id == *network_id
            }
            VehicleFilter::PhysicalMode(physical_mode_id) => {
                let vj_physical_mode_id = model.physical_mode_name(idx);
                vj_physical_mode_id == *physical_mode_id
            }
            VehicleFilter::CommercialMode(commercial_mode_id) => {
                let vj_commercial_mode_id = model.commercial_mode_name(idx);
                vj_commercial_mode_id == *commercial_mode_id
            }
        }
    }
}

impl<'a> StopFilter<'a> {
    pub fn applies_on(&self, idx: &StopPointIdx, model: &ModelRefs<'_>) -> bool {
        match self {
            StopFilter::StopPoint(stop_point_id) => *stop_point_id == model.stop_point_id(idx),
            StopFilter::StopArea(stop_area_id) => *stop_area_id == model.stop_area_id(idx),
        }
    }
}

pub enum Filter<'a> {
    Stop(StopFilter<'a>),
    Vehicle(VehicleFilter<'a>),
}

pub struct Filters<'a> {
    allowed_vehicles: Vec<VehicleFilter<'a>>,
    forbidden_vehicles: Vec<VehicleFilter<'a>>,
    allowed_stops: Vec<StopFilter<'a>>,
    forbidden_stops: Vec<StopFilter<'a>>,
    must_be_wheelchair_accessible: bool,
    must_be_bike_accessible: bool,
}

impl<'a> Filters<'a> {
    pub fn is_vehicle_journey_valid(&self, idx: &VehicleJourneyIdx, model: &ModelRefs<'_>) -> bool {
        // if *one* forbidden filter applies, then the vehicle_journey is invalid
        for forbid_filter in self.forbidden_vehicles.iter() {
            if forbid_filter.applies_on(idx, model) {
                return false;
            }
        }
        // if filter has must_have_wheelchair constraint
        // and vehicle journey is not wheelchair accessible, return false
        if self.must_be_wheelchair_accessible
            && !model.vehicle_journey_property(idx, VehicleJourneyPropertyKey::WheelChairAccessible)
        {
            return false;
        }
        // if filter has must_have_bike constraint
        // and vehicle journey is not bike accessible, return false
        if self.must_be_bike_accessible
            && !model.vehicle_journey_property(idx, VehicleJourneyPropertyKey::BikeAccepted)
        {
            return false;
        }

        // if there is no allowed_filter, then the vehicle_journey is valid
        if self.allowed_vehicles.is_empty() {
            return true;
        }

        // if *one* allowed_filter applies, then the vehicle_journey is valid
        for allowed_filter in self.allowed_vehicles.iter() {
            if allowed_filter.applies_on(idx, model) {
                return true;
            }
        }

        // there is some allowed filters, but none of them applies, so the vehicle_journey is invalid
        false
    }

    pub fn is_stop_point_valid(&self, idx: &StopPointIdx, model: &ModelRefs<'_>) -> bool {
        // if *one* forbidden filter applies, then the idx is invalid
        for forbid_filter in self.forbidden_stops.iter() {
            if forbid_filter.applies_on(idx, model) {
                return false;
            }
        }
        // if filter has must_have_wheelchair constraint
        // and stop_point is not wheelchair boardable, return false
        if self.must_be_wheelchair_accessible
            && !model.stop_point_property(idx, EquipmentPropertyKey::WheelChairBoarding)
        {
            return false;
        }
        // if filter has must_have_bike constraint
        // and stop_point is not bike boardable, return false
        if self.must_be_bike_accessible
            && !model.stop_point_property(idx, EquipmentPropertyKey::BikeAccepted)
        {
            return false;
        }
        // if there is no allowed_filter, then the idx is valid
        if self.allowed_stops.is_empty() {
            return true;
        }

        // if *one* allowed_filter applies, then the idx is valid
        for allowed_filter in self.allowed_stops.iter() {
            if allowed_filter.applies_on(idx, model) {
                return true;
            }
        }

        // there is some allowed filters, but none of them applies, so the idx is invalid
        false
    }

    pub fn new(
        forbidden_uri: impl Iterator<Item = Filter<'a>>,
        allowed_uri: impl Iterator<Item = Filter<'a>>,
        must_be_wheelchair_accessible: bool,
        must_be_bike_accessible: bool,
    ) -> Option<Filters<'a>> {
        let (allowed_vehicle_filters, allowed_stop_filters) = {
            let mut allowed_vehicle_filters = Vec::new();
            let mut allowed_stop_filters = Vec::new();
<<<<<<< HEAD
            for filter_str in allowed_uri {
                let filter_result = parse_filter(model, filter_str.as_ref(), "allowed_id[]");
                if let Ok(filter) = filter_result {
                    match filter {
                        Filter::Stop(stop_filter) => {
                            allowed_stop_filters.push(stop_filter);
                        }
                        Filter::Vehicle(vehicle_filter) => {
                            allowed_vehicle_filters.push(vehicle_filter);
                        }
                    }
=======
            for filter in allowed_uri {
                match filter {
                    Filter::Stop(stop_filter) => allowed_stop_filters.push(stop_filter),
                    Filter::Vehicle(vehicle_filter) => allowed_vehicle_filters.push(vehicle_filter),
>>>>>>> f4517b18
                }
            }
            (allowed_vehicle_filters, allowed_stop_filters)
        };

        let (forbiddden_vehicle_filters, forbidden_stop_filters) = {
            let mut forbiddden_vehicle_filters = Vec::new();
            let mut forbidden_stop_filters = Vec::new();
<<<<<<< HEAD
            for filter_str in forbidden_uri {
                let filter_result = parse_filter(model, filter_str.as_ref(), "forbidden_id[]");
                if let Ok(filter) = filter_result {
                    match filter {
                        Filter::Stop(stop_filter) => {
                            forbidden_stop_filters.push(stop_filter);
                        }
                        Filter::Vehicle(vehicle_filter) => {
                            forbiddden_vehicle_filters.push(vehicle_filter);
                        }
=======
            for filter in forbidden_uri {
                match filter {
                    Filter::Stop(stop_filter) => forbidden_stop_filters.push(stop_filter),
                    Filter::Vehicle(vehicle_filter) => {
                        forbiddden_vehicle_filters.push(vehicle_filter)
>>>>>>> f4517b18
                    }
                }
            }
            (forbiddden_vehicle_filters, forbidden_stop_filters)
        };

        let has_no_filter = allowed_stop_filters.is_empty()
            && allowed_vehicle_filters.is_empty()
            && forbidden_stop_filters.is_empty()
            && forbiddden_vehicle_filters.is_empty()
            && !must_be_wheelchair_accessible
            && !must_be_bike_accessible;

        if has_no_filter {
            None
        } else {
            let result = Filters {
                allowed_stops: allowed_stop_filters,
                forbidden_stops: forbidden_stop_filters,
                allowed_vehicles: allowed_vehicle_filters,
                forbidden_vehicles: forbiddden_vehicle_filters,
                must_be_wheelchair_accessible,
                must_be_bike_accessible,
            };
            Some(result)
        }
    }
}

pub fn parse_filter<'a>(
    model: &ModelRefs<'_>,
    filter_str: &'a str,
    filter_provenance: &str,
) -> Option<Filter<'a>> {
    if let Some(line_id) = filter_str.strip_prefix(PREFIX_ID_LINE) {
        if model.contains_line_id(line_id) {
            let filter = Filter::Vehicle(VehicleFilter::Line(line_id));
<<<<<<< HEAD
            return Ok(filter);
=======
            return Some(filter);
        } else {
            warn!(
                "Unknown line id {} in {} filter {}. I'll ignore it.",
                line_id, filter_provenance, filter_str
            );
            return None;
>>>>>>> f4517b18
        }
        warn!(
            "Unknown line id {} in {} filter {}. I'll ignore it.",
            line_id, filter_provenance, filter_str
        );
        return Err(());
    }
    if let Some(route_id) = filter_str.strip_prefix(PREFIX_ID_ROUTE) {
        if model.contains_route_id(route_id) {
            let filter = Filter::Vehicle(VehicleFilter::Route(route_id));
<<<<<<< HEAD
            return Ok(filter);
=======
            return Some(filter);
        } else {
            warn!(
                "Unknown route id {} in {} filter {}. I'll ignore it.",
                route_id, filter_provenance, filter_str
            );
            return None;
>>>>>>> f4517b18
        }
        warn!(
            "Unknown route id {} in {} filter {}. I'll ignore it.",
            route_id, filter_provenance, filter_str
        );
        return Err(());
    }
    if let Some(network_id) = filter_str.strip_prefix(PREFIX_ID_NETWORK) {
        if model.contains_network_id(network_id) {
            let filter = Filter::Vehicle(VehicleFilter::Network(network_id));
<<<<<<< HEAD
            return Ok(filter);
=======
            return Some(filter);
        } else {
            warn!(
                "Unknown network id {} in {} filter {}. I'll ignore it.",
                network_id, filter_provenance, filter_str
            );
            return None;
>>>>>>> f4517b18
        }
        warn!(
            "Unknown network id {} in {} filter {}. I'll ignore it.",
            network_id, filter_provenance, filter_str
        );
        return Err(());
    }

    if let Some(physical_mode_id) = filter_str.strip_prefix(PREFIX_ID_PHYSICAL_MODE) {
        if model.contains_physical_mode_id(physical_mode_id) {
            let filter = Filter::Vehicle(VehicleFilter::PhysicalMode(physical_mode_id));
<<<<<<< HEAD
            return Ok(filter);
=======
            return Some(filter);
        } else {
            warn!(
                "Unknown physical_mode id {} in {} filter {}. I'll ignore it.",
                physical_mode_id, filter_provenance, filter_str
            );
            return None;
>>>>>>> f4517b18
        }
        warn!(
            "Unknown physical_mode id {} in {} filter {}. I'll ignore it.",
            physical_mode_id, filter_provenance, filter_str
        );
        return Err(());
    }

    if let Some(commercial_model_id) = filter_str.strip_prefix(PREFIX_ID_COMMERCIAL_MODE) {
        if model.contains_commercial_model_id(commercial_model_id) {
            let filter = Filter::Vehicle(VehicleFilter::CommercialMode(commercial_model_id));
<<<<<<< HEAD
            return Ok(filter);
=======
            return Some(filter);
        } else {
            warn!(
                "Unknown commercial_mode id {} in {} filter {}. I'll ignore it.",
                commercial_model_id, filter_provenance, filter_str
            );
            return None;
>>>>>>> f4517b18
        }
        warn!(
            "Unknown commercial_mode id {} in {} filter {}. I'll ignore it.",
            commercial_model_id, filter_provenance, filter_str
        );
        return Err(());
    }

    if let Some(stop_point_id) = filter_str.strip_prefix(PREFIX_ID_STOP_POINT) {
        if model.contains_stop_point_id(stop_point_id) {
            let filter = Filter::Stop(StopFilter::StopPoint(stop_point_id));
<<<<<<< HEAD
            return Ok(filter);
=======
            return Some(filter);
        } else {
            warn!(
                "Unknown stop_point id {} in {} filter {}. I'll ignore it.",
                stop_point_id, filter_provenance, filter_str
            );
            return None;
>>>>>>> f4517b18
        }
        warn!(
            "Unknown stop_point id {} in {} filter {}. I'll ignore it.",
            stop_point_id, filter_provenance, filter_str
        );
        return Err(());
    }

    if let Some(stop_area_id) = filter_str.strip_prefix(PREFIX_ID_STOP_AREA) {
        if model.contains_stop_area_id(stop_area_id) {
            let filter = Filter::Stop(StopFilter::StopArea(stop_area_id));
<<<<<<< HEAD
            return Ok(filter);
=======
            return Some(filter);
        } else {
            warn!(
                "Unknown stop_area id {} in {} filter {}. I'll ignore it.",
                stop_area_id, filter_provenance, filter_str
            );
            return None;
>>>>>>> f4517b18
        }
        warn!(
            "Unknown stop_area id {} in {} filter {}. I'll ignore it.",
            stop_area_id, filter_provenance, filter_str
        );
        return Err(());
    }

    warn!(
        "Invalid {} filter : {}. I'll ignore it.",
        filter_provenance, filter_str
    );
    None
}<|MERGE_RESOLUTION|>--- conflicted
+++ resolved
@@ -194,60 +194,33 @@
         let (allowed_vehicle_filters, allowed_stop_filters) = {
             let mut allowed_vehicle_filters = Vec::new();
             let mut allowed_stop_filters = Vec::new();
-<<<<<<< HEAD
-            for filter_str in allowed_uri {
-                let filter_result = parse_filter(model, filter_str.as_ref(), "allowed_id[]");
-                if let Ok(filter) = filter_result {
-                    match filter {
-                        Filter::Stop(stop_filter) => {
-                            allowed_stop_filters.push(stop_filter);
-                        }
-                        Filter::Vehicle(vehicle_filter) => {
-                            allowed_vehicle_filters.push(vehicle_filter);
-                        }
-                    }
-=======
             for filter in allowed_uri {
                 match filter {
                     Filter::Stop(stop_filter) => allowed_stop_filters.push(stop_filter),
                     Filter::Vehicle(vehicle_filter) => allowed_vehicle_filters.push(vehicle_filter),
->>>>>>> f4517b18
                 }
             }
             (allowed_vehicle_filters, allowed_stop_filters)
         };
 
-        let (forbiddden_vehicle_filters, forbidden_stop_filters) = {
-            let mut forbiddden_vehicle_filters = Vec::new();
+        let (forbidden_vehicle_filters, forbidden_stop_filters) = {
+            let mut forbidden_vehicle_filters = Vec::new();
             let mut forbidden_stop_filters = Vec::new();
-<<<<<<< HEAD
-            for filter_str in forbidden_uri {
-                let filter_result = parse_filter(model, filter_str.as_ref(), "forbidden_id[]");
-                if let Ok(filter) = filter_result {
-                    match filter {
-                        Filter::Stop(stop_filter) => {
-                            forbidden_stop_filters.push(stop_filter);
-                        }
-                        Filter::Vehicle(vehicle_filter) => {
-                            forbiddden_vehicle_filters.push(vehicle_filter);
-                        }
-=======
             for filter in forbidden_uri {
                 match filter {
                     Filter::Stop(stop_filter) => forbidden_stop_filters.push(stop_filter),
                     Filter::Vehicle(vehicle_filter) => {
-                        forbiddden_vehicle_filters.push(vehicle_filter)
->>>>>>> f4517b18
+                        forbidden_vehicle_filters.push(vehicle_filter)
                     }
                 }
             }
-            (forbiddden_vehicle_filters, forbidden_stop_filters)
+            (forbidden_vehicle_filters, forbidden_stop_filters)
         };
 
         let has_no_filter = allowed_stop_filters.is_empty()
             && allowed_vehicle_filters.is_empty()
             && forbidden_stop_filters.is_empty()
-            && forbiddden_vehicle_filters.is_empty()
+            && forbidden_vehicle_filters.is_empty()
             && !must_be_wheelchair_accessible
             && !must_be_bike_accessible;
 
@@ -258,7 +231,7 @@
                 allowed_stops: allowed_stop_filters,
                 forbidden_stops: forbidden_stop_filters,
                 allowed_vehicles: allowed_vehicle_filters,
-                forbidden_vehicles: forbiddden_vehicle_filters,
+                forbidden_vehicles: forbidden_vehicle_filters,
                 must_be_wheelchair_accessible,
                 must_be_bike_accessible,
             };
@@ -275,153 +248,83 @@
     if let Some(line_id) = filter_str.strip_prefix(PREFIX_ID_LINE) {
         if model.contains_line_id(line_id) {
             let filter = Filter::Vehicle(VehicleFilter::Line(line_id));
-<<<<<<< HEAD
-            return Ok(filter);
-=======
-            return Some(filter);
-        } else {
-            warn!(
-                "Unknown line id {} in {} filter {}. I'll ignore it.",
-                line_id, filter_provenance, filter_str
-            );
-            return None;
->>>>>>> f4517b18
+            return Some(filter);
         }
         warn!(
             "Unknown line id {} in {} filter {}. I'll ignore it.",
             line_id, filter_provenance, filter_str
         );
-        return Err(());
+        return None;
     }
     if let Some(route_id) = filter_str.strip_prefix(PREFIX_ID_ROUTE) {
         if model.contains_route_id(route_id) {
             let filter = Filter::Vehicle(VehicleFilter::Route(route_id));
-<<<<<<< HEAD
-            return Ok(filter);
-=======
-            return Some(filter);
-        } else {
-            warn!(
-                "Unknown route id {} in {} filter {}. I'll ignore it.",
-                route_id, filter_provenance, filter_str
-            );
-            return None;
->>>>>>> f4517b18
+            return Some(filter);
         }
         warn!(
             "Unknown route id {} in {} filter {}. I'll ignore it.",
             route_id, filter_provenance, filter_str
         );
-        return Err(());
+        return None;
     }
     if let Some(network_id) = filter_str.strip_prefix(PREFIX_ID_NETWORK) {
         if model.contains_network_id(network_id) {
             let filter = Filter::Vehicle(VehicleFilter::Network(network_id));
-<<<<<<< HEAD
-            return Ok(filter);
-=======
-            return Some(filter);
-        } else {
-            warn!(
-                "Unknown network id {} in {} filter {}. I'll ignore it.",
-                network_id, filter_provenance, filter_str
-            );
-            return None;
->>>>>>> f4517b18
+            return Some(filter);
         }
         warn!(
             "Unknown network id {} in {} filter {}. I'll ignore it.",
             network_id, filter_provenance, filter_str
         );
-        return Err(());
+        return None;
     }
 
     if let Some(physical_mode_id) = filter_str.strip_prefix(PREFIX_ID_PHYSICAL_MODE) {
         if model.contains_physical_mode_id(physical_mode_id) {
             let filter = Filter::Vehicle(VehicleFilter::PhysicalMode(physical_mode_id));
-<<<<<<< HEAD
-            return Ok(filter);
-=======
-            return Some(filter);
-        } else {
-            warn!(
-                "Unknown physical_mode id {} in {} filter {}. I'll ignore it.",
-                physical_mode_id, filter_provenance, filter_str
-            );
-            return None;
->>>>>>> f4517b18
+            return Some(filter);
         }
         warn!(
             "Unknown physical_mode id {} in {} filter {}. I'll ignore it.",
             physical_mode_id, filter_provenance, filter_str
         );
-        return Err(());
+        return None;
     }
 
     if let Some(commercial_model_id) = filter_str.strip_prefix(PREFIX_ID_COMMERCIAL_MODE) {
         if model.contains_commercial_model_id(commercial_model_id) {
             let filter = Filter::Vehicle(VehicleFilter::CommercialMode(commercial_model_id));
-<<<<<<< HEAD
-            return Ok(filter);
-=======
-            return Some(filter);
-        } else {
-            warn!(
-                "Unknown commercial_mode id {} in {} filter {}. I'll ignore it.",
-                commercial_model_id, filter_provenance, filter_str
-            );
-            return None;
->>>>>>> f4517b18
+            return Some(filter);
         }
         warn!(
             "Unknown commercial_mode id {} in {} filter {}. I'll ignore it.",
             commercial_model_id, filter_provenance, filter_str
         );
-        return Err(());
+        return None;
     }
 
     if let Some(stop_point_id) = filter_str.strip_prefix(PREFIX_ID_STOP_POINT) {
         if model.contains_stop_point_id(stop_point_id) {
             let filter = Filter::Stop(StopFilter::StopPoint(stop_point_id));
-<<<<<<< HEAD
-            return Ok(filter);
-=======
-            return Some(filter);
-        } else {
-            warn!(
-                "Unknown stop_point id {} in {} filter {}. I'll ignore it.",
-                stop_point_id, filter_provenance, filter_str
-            );
-            return None;
->>>>>>> f4517b18
+            return Some(filter);
         }
         warn!(
             "Unknown stop_point id {} in {} filter {}. I'll ignore it.",
             stop_point_id, filter_provenance, filter_str
         );
-        return Err(());
+        return None;
     }
 
     if let Some(stop_area_id) = filter_str.strip_prefix(PREFIX_ID_STOP_AREA) {
         if model.contains_stop_area_id(stop_area_id) {
             let filter = Filter::Stop(StopFilter::StopArea(stop_area_id));
-<<<<<<< HEAD
-            return Ok(filter);
-=======
-            return Some(filter);
-        } else {
-            warn!(
-                "Unknown stop_area id {} in {} filter {}. I'll ignore it.",
-                stop_area_id, filter_provenance, filter_str
-            );
-            return None;
->>>>>>> f4517b18
+            return Some(filter);
         }
         warn!(
             "Unknown stop_area id {} in {} filter {}. I'll ignore it.",
             stop_area_id, filter_provenance, filter_str
         );
-        return Err(());
+        return None;
     }
 
     warn!(
