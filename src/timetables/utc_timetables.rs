--- conflicted
+++ resolved
@@ -642,11 +642,7 @@
             utc_timetables,
             current_vehicle_days,
             vehicles_iter,
-<<<<<<< HEAD
             real_time_level: real_time_level,
-=======
-            real_time_level: *real_time_level,
->>>>>>> f4517b18
             days_patterns,
         }
     }
@@ -748,7 +744,7 @@
         }
 
         let has_first_day = calendar
-            .decompositions_utc(&from_time)
+            .decompositions_utc(from_time)
             .min_by(|(day_a, _), (day_b, _)| day_a.days.cmp(&day_b.days));
         if let Some((from_day, from_time_in_day)) = has_first_day {
             // find first vehicle that depart after from_time_in_day
@@ -827,7 +823,7 @@
                         RealTimeLevel::Base => vehicle_data.base_days_pattern,
                         RealTimeLevel::RealTime => vehicle_data.real_time_days_pattern,
                     };
-                    if !self.days_patterns.is_allowed(&days_pattern, &day) {
+                    if !self.days_patterns.is_allowed(&days_pattern, day) {
                         continue;
                     }
                     return Some(Trip {
