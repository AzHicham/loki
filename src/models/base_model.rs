--- conflicted
+++ resolved
@@ -34,12 +34,8 @@
 // https://groups.google.com/d/forum/navitia
 // www.navitia.io
 
-<<<<<<< HEAD
-use chrono::{Duration, NaiveDate};
+use chrono::{Duration, NaiveDate, NaiveDateTime, NaiveTime};
 use std::collections::BTreeSet;
-=======
-use chrono::{Duration, NaiveDate, NaiveDateTime, NaiveTime};
->>>>>>> d00c6833
 use tracing::warn;
 use transit_model::objects::{
     Availability, CommercialMode, Equipment, Line, Network, PhysicalMode, Properties, Route,
@@ -720,7 +716,7 @@
 // various
 impl BaseModel {
     pub fn dataset_created_at(&self) -> Option<NaiveDateTime> {
-        let feed_info = &self.collections.feed_infos;
+        let feed_info = &self.model.feed_infos;
         let date = feed_info
             .get("feed_creation_date")
             .and_then(|date_str| NaiveDate::parse_from_str(date_str, "%Y%m%d").ok());
@@ -735,14 +731,14 @@
     }
 
     pub fn pubisher_name(&self) -> Option<&str> {
-        self.collections
+        self.model
             .feed_infos
             .get("feed_publisher_name")
             .map(|pubisher_name| pubisher_name.as_str())
     }
 
     pub fn timezone_model(&self) -> Option<chrono_tz::Tz> {
-        for (_, network) in &self.collections.networks {
+        for (_, network) in &self.model.networks {
             if network.timezone.is_some() {
                 return network.timezone;
             }
