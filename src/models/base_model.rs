--- conflicted
+++ resolved
@@ -34,12 +34,8 @@
 // https://groups.google.com/d/forum/navitia
 // www.navitia.io
 
-<<<<<<< HEAD
-use chrono::NaiveDate;
+use chrono::{Duration, NaiveDate};
 use tracing::warn;
-=======
-use chrono::{Duration, NaiveDate};
->>>>>>> 71ce7e28
 use transit_model::objects::{
     CommercialMode, Line, Network, PhysicalMode, Route, StopArea, VehicleJourney,
 };
