// Copyright  (C) 2020, Kisio Digital and/or its affiliates. All rights reserved.
//
// This file is part of Navitia,
// the software to build cool stuff with public transport.
//
// Hope you'll enjoy and contribute to this project,
// powered by Kisio Digital (www.kisio.com).
// Help us simplify mobility and open public transport:
// a non ending quest to the responsive locomotion way of traveling!
//
// This contribution is a part of the research and development work of the
// IVA Project which aims to enhance traveler information and is carried out
// under the leadership of the Technological Research Institute SystemX,
// with the partnership and support of the transport organization authority
// Ile-De-France Mobilités (IDFM), SNCF, and public funds
// under the scope of the French Program "Investissements d’Avenir".
//
// LICENCE: This program is free software; you can redistribute it and/or modify
// it under the terms of the GNU Affero General Public License as published by
// the Free Software Foundation, either version 3 of the License, or
// (at your option) any later version.
//
// This program is distributed in the hope that it will be useful,
// but WITHOUT ANY WARRANTY; without even the implied warranty of
// MERCHANTABILITY or FITNESS FOR A PARTICULAR PURPOSE. See the
// GNU Affero General Public License for more details.
//
// You should have received a copy of the GNU Affero General Public License
// along with this program. If not, see <http://www.gnu.org/licenses/>.
//
// Stay tuned using
// twitter @navitia
// channel `#navitia` on riot https://riot.im/app/#/room/#navitia:matrix.org
// https://groups.google.com/d/forum/navitia
// www.navitia.io

use crate::{
    chrono::NaiveDate,
    time::calendar,
    transit_data::{
        data_interface::Data as DataTrait, handle_insertion_error, handle_modify_error,
        handle_removal_error,
    },
};

use tracing::{debug, error, trace};

use super::{
    real_time_disruption::{
        DisruptionError, Impacted, LineId, NetworkId, RouteId, StopAreaId, StopPointId,
        TimePeriods, TripDisruption, VehicleJourneyId,
    },
    real_time_model::DisruptionIdx,
    RealTimeModel,
};
use crate::{
    models::{real_time_disruption::Informed, real_time_model::ImpactIdx},
    DataUpdate,
};

use super::{base_model::BaseModel, real_time_disruption as disruption, ModelRefs};

impl RealTimeModel {
    pub fn store_and_apply_disruption<Data: DataTrait + DataUpdate>(
        &mut self,
        disruption: disruption::Disruption,
        base_model: &BaseModel,
        data: &mut Data,
    ) {
        let disruption_idx = DisruptionIdx {
            idx: self.disruptions.len(),
        };

        for (idx, impact) in disruption.impacts.iter().enumerate() {
            let impact_idx = ImpactIdx { idx };
            self.apply_impact(impact, base_model, data, &disruption_idx, &impact_idx);
        }

        self.disruptions.push(disruption);
    }

    fn apply_impact<Data: DataTrait + DataUpdate>(
        &mut self,
        impact: &disruption::Impact,
        base_model: &BaseModel,
        data: &mut Data,
        disruption_idx: &DisruptionIdx,
        impact_idx: &ImpactIdx,
    ) {
        let model_periods = [base_model.time_period()];
        let model_periods = TimePeriods::new(&model_periods).unwrap(); // unwrap is safe here, because the input slice is not empty

        let application_periods =
            TimePeriods::new(&impact.application_periods).unwrap_or(model_periods);

        for pt_object in &impact.impacted_pt_objects {
            let result = match pt_object {
                Impacted::NetworkDeleted(network) => self.delete_network(
                    base_model,
                    data,
                    &network.id,
                    &application_periods,
                    disruption_idx,
                    impact_idx,
                ),
                Impacted::LineDeleted(line) => self.delete_line(
                    base_model,
                    data,
                    &line.id,
                    &application_periods,
                    disruption_idx,
                    impact_idx,
                ),
                Impacted::RouteDeleted(route) => self.delete_route(
                    base_model,
                    data,
                    &route.id,
                    &application_periods,
                    disruption_idx,
                    impact_idx,
                ),
                Impacted::BaseTripDeleted(trip) => self.delete_base_vehicle_journey(
                    base_model,
                    data,
                    &trip.id,
                    &application_periods,
                    disruption_idx,
                    impact_idx,
                ),
                Impacted::TripDeleted(vehicle_journey_id, date) => self.delete_trip(
                    base_model,
                    data,
                    &vehicle_journey_id.id,
                    date,
                    disruption_idx,
                    impact_idx,
                ),
                Impacted::BaseTripUpdated(trip_disruption) => self.update_base_trip(
                    base_model,
                    data,
                    trip_disruption,
                    disruption_idx,
                    impact_idx,
                ),
                Impacted::NewTripUpdated(trip_disruption) => self.update_new_trip(
                    base_model,
                    data,
                    trip_disruption,
                    disruption_idx,
                    impact_idx,
                ),
<<<<<<< HEAD
=======
                Impacted::BaseTripUpdated(trip_disruption) => {
                    self.update_base_trip(base_model, data, trip_disruption, disruption_idx)
                }
                Impacted::NewTripUpdated(trip_disruption) => {
                    self.update_new_trip(base_model, data, trip_disruption, disruption_idx)
                }
                Impacted::StopAreaDeleted(stop_area_id) => self.delete_stop_area(
                    base_model,
                    data,
                    &stop_area_id.id,
                    &application_periods,
                    disruption_idx,
                ),
                Impacted::StopPointDeleted(stop_point_id) => self.delete_stop_point(
                    base_model,
                    data,
                    &stop_point_id.id,
                    &application_periods,
                    disruption_idx,
                ),
>>>>>>> 95ce5c8c
                Impacted::RailSection(_) => todo!(),
                Impacted::LineSection(_) => todo!(),
            };
            if let Err(err) = result {
                error!("Error while applying impact {} : {:?}", impact.id, err);
            }
        }

        for pt_object in &impact.informed_pt_objects {
            let result = match pt_object {
                Informed::Network(network) => self.informed_network(
                    base_model,
                    &network.id,
                    &application_periods,
                    disruption_idx,
                    impact_idx,
                ),
                Informed::Route(route) => self.informed_route(
                    base_model,
                    &route.id,
                    &application_periods,
                    disruption_idx,
                    impact_idx,
                ),
                Informed::Line(line) => self.informed_line(
                    base_model,
                    &line.id,
                    &application_periods,
                    disruption_idx,
                    impact_idx,
                ),
                Informed::Trip(trip) => self.informed_base_vehicle_journey(
                    base_model,
                    &trip.id,
                    &application_periods,
                    disruption_idx,
                    impact_idx,
                ),
                Informed::StopArea(_) => todo!(),
                Informed::StopPoint(_) => todo!(),
                Informed::Unknown => todo!(),
            };
            if let Err(err) = result {
                error!(
                    "Error while storing informed impact {} : {:?}",
                    impact.id, err
                );
            }
        }
    }

    fn delete_stop_area<Data: DataTrait + DataUpdate>(
        &mut self,
        base_model: &BaseModel,
        data: &mut Data,
        stop_area_id: &str,
        application_periods: &TimePeriods,
        disruption_idx: &DisruptionIdx,
    ) -> Result<(), DisruptionError> {
        if !base_model.contains_stop_area_id(stop_area_id) {
            return Err(DisruptionError::StopAreaAbsent(StopAreaId {
                id: stop_area_id.to_string(),
            }));
        }
        for stop_point in base_model.stop_points() {
            let stop_area_of_stop_point = base_model.stop_area_name(stop_point);
            if stop_area_id == stop_area_of_stop_point {
                let stop_point_id = base_model.stop_point_id(stop_point);
                let result = self.delete_stop_point(
                    base_model,
                    data,
                    stop_point_id,
                    application_periods,
                    disruption_idx,
                );
                if let Err(err) = result {
                    error!("Error while deleting stop area {}. {:?}", stop_area_id, err);
                }
            }
        }
        Ok(())
    }

    fn delete_stop_point<Data: DataTrait + DataUpdate>(
        &mut self,
        base_model: &BaseModel,
        data: &mut Data,
        stop_point_id: &str,
        application_periods: &TimePeriods,
        disruption_idx: &DisruptionIdx,
    ) -> Result<(), DisruptionError> {
        let stop_point_idx = self
            .stop_point_idx(stop_point_id, base_model)
            .ok_or_else(|| {
                DisruptionError::StopPointAbsent(StopPointId {
                    id: stop_point_id.to_string(),
                })
            })?;

        for vehicle_journey_idx in base_model.vehicle_journeys() {
            let vehicle_journey_id = base_model.vehicle_journey_name(vehicle_journey_idx);
            if let Ok(base_stop_times) = base_model.stop_times(vehicle_journey_idx) {
                let contains_stop_point = base_stop_times
                    .clone()
                    .any(|stop_time| stop_time.stop == stop_point_idx);
                if !contains_stop_point {
                    continue;
                }
                let timezone = base_model
                    .timezone(vehicle_journey_idx)
                    .unwrap_or(chrono_tz::UTC);
                for date in application_periods.dates_possibly_concerned() {
                    if let Some(time_period) =
                        base_model.trip_time_period(vehicle_journey_idx, &date)
                    {
                        if application_periods.intersects(&time_period) {
                            let is_stop_time_concerned = |stop_time: &super::StopTime| {
                                let board_time =
                                    calendar::compose(&date, &stop_time.board_time, &timezone);
                                let debark_time =
                                    calendar::compose(&date, &stop_time.debark_time, &timezone);
                                application_periods.contains(&board_time)
                                    || application_periods.contains(&debark_time)
                            };
                            let is_trip_concerned = base_stop_times
                                .clone()
                                .any(|stop_time| is_stop_time_concerned(&stop_time));

                            if !is_trip_concerned {
                                continue;
                            }

                            let stop_times: Vec<_> = base_stop_times
                                .clone()
                                .filter(|stop_time| !is_stop_time_concerned(stop_time))
                                .collect();

                            let result = self.modify_trip(
                                base_model,
                                data,
                                vehicle_journey_id,
                                &date,
                                stop_times,
                                *disruption_idx,
                            );
                            if let Err(err) = result {
                                error!(
                                    "Error while deleting stop point {}. {:?}",
                                    stop_point_id, err
                                );
                            }
                        }
                    }
                }
            }
        }

        Ok(())
    }

    fn update_new_trip<Data: DataTrait + DataUpdate>(
        &mut self,
        base_model: &BaseModel,
        data: &mut Data,
        trip_disruption: &TripDisruption,
        disruption_idx: &DisruptionIdx,
        impact_idx: &ImpactIdx,
    ) -> Result<(), DisruptionError> {
        let vehicle_journey_id = &trip_disruption.trip_id.id;

        let has_base_vj_idx = base_model.vehicle_journey_idx(vehicle_journey_id);
        let date = trip_disruption.trip_date;
        let trip_exists_in_base = {
            match has_base_vj_idx {
                None => false,
                Some(vj_idx) => base_model.trip_exists(vj_idx, date),
            }
        };

        if trip_exists_in_base {
            return Err(DisruptionError::NewTripWithBaseId(
                VehicleJourneyId {
                    id: vehicle_journey_id.to_string(),
                },
                date,
            ));
        }
        let stop_times = self.make_stop_times(&trip_disruption.stop_times, base_model);

        if self.is_present(vehicle_journey_id, &date, base_model) {
            self.modify_trip(
                base_model,
                data,
                vehicle_journey_id,
                &date,
                stop_times,
                *disruption_idx,
                *impact_idx,
            )
        } else {
            self.add_trip(
                base_model,
                data,
                vehicle_journey_id,
                &date,
                stop_times,
                *disruption_idx,
                *impact_idx,
            )
        }
    }

    fn update_base_trip<Data: DataTrait + DataUpdate>(
        &mut self,
        base_model: &BaseModel,
        data: &mut Data,
        trip_disruption: &TripDisruption,
        disruption_idx: &DisruptionIdx,
        impact_idx: &ImpactIdx,
    ) -> Result<(), DisruptionError> {
        let vehicle_journey_id = &trip_disruption.trip_id.id;
        let stop_times = self.make_stop_times(&trip_disruption.stop_times, base_model);

        if let Some(base_vj_idx) = base_model.vehicle_journey_idx(vehicle_journey_id) {
            let date = trip_disruption.trip_date;
            let trip_exists_in_base = base_model.trip_exists(base_vj_idx, date);

            if !trip_exists_in_base {
                return Err(DisruptionError::ModifyAbsentTrip(
                    VehicleJourneyId {
                        id: vehicle_journey_id.to_string(),
                    },
                    date,
                ));
            }

            if self.is_present(vehicle_journey_id, &date, base_model) {
                self.modify_trip(
                    base_model,
                    data,
                    vehicle_journey_id,
                    &date,
                    stop_times,
                    *disruption_idx,
                    *impact_idx,
                )
            } else {
                self.add_trip(
                    base_model,
                    data,
                    vehicle_journey_id,
                    &date,
                    stop_times,
                    *disruption_idx,
                    *impact_idx,
                )
            }
        } else {
            Err(DisruptionError::VehicleJourneyAbsent(VehicleJourneyId {
                id: vehicle_journey_id.clone(),
            }))
        }
    }

    fn delete_network<Data: DataTrait + DataUpdate>(
        &mut self,
        base_model: &BaseModel,
        data: &mut Data,
        network_id: &str,
        application_periods: &TimePeriods,
        disruption_idx: &DisruptionIdx,
        impact_idx: &ImpactIdx,
    ) -> Result<(), DisruptionError> {
        if !base_model.contains_network_id(network_id) {
            return Err(DisruptionError::NetworkAbsent(NetworkId {
                id: network_id.to_string(),
            }));
        }

        for base_vehicle_journey_idx in base_model.vehicle_journeys() {
            if base_model.network_name(base_vehicle_journey_idx) == Some(network_id) {
                let vehicle_journey_id = base_model.vehicle_journey_name(base_vehicle_journey_idx);
                let result = self.delete_base_vehicle_journey(
                    base_model,
                    data,
                    vehicle_journey_id,
                    application_periods,
                    disruption_idx,
                    impact_idx,
                );
                // we should never get a VehicleJourneyAbsent error
                if let Err(err) = result {
                    error!("Unexpected error while deleting a route {:?}", err);
                }
            }
        }
        Ok(())
    }

    fn delete_line<Data: DataTrait + DataUpdate>(
        &mut self,
        base_model: &BaseModel,
        data: &mut Data,
        line_id: &str,
        application_periods: &TimePeriods,
        disruption_idx: &DisruptionIdx,
        impact_idx: &ImpactIdx,
    ) -> Result<(), DisruptionError> {
        if !base_model.contains_line_id(line_id) {
            return Err(DisruptionError::LineAbsent(LineId {
                id: line_id.to_string(),
            }));
        }
        for base_vehicle_journey_idx in base_model.vehicle_journeys() {
            if base_model.line_name(base_vehicle_journey_idx) == Some(line_id) {
                let vehicle_journey_id = base_model.vehicle_journey_name(base_vehicle_journey_idx);
                let result = self.delete_base_vehicle_journey(
                    base_model,
                    data,
                    vehicle_journey_id,
                    application_periods,
                    disruption_idx,
                    impact_idx,
                );
                // we should never get a VehicleJourneyAbsent error
                if let Err(err) = result {
                    error!("Unexpected error while deleting a line {:?}", err);
                }
            }
        }
        Ok(())
    }

    fn delete_route<Data: DataTrait + DataUpdate>(
        &mut self,
        base_model: &BaseModel,
        data: &mut Data,
        route_id: &str,
        application_periods: &TimePeriods,
        disruption_idx: &DisruptionIdx,
        impact_idx: &ImpactIdx,
    ) -> Result<(), DisruptionError> {
        if !base_model.contains_route_id(route_id) {
            return Err(DisruptionError::RouteAbsent(RouteId {
                id: route_id.to_string(),
            }));
        }
        for base_vehicle_journey_idx in base_model.vehicle_journeys() {
            if base_model.route_name(base_vehicle_journey_idx) == route_id {
                let vehicle_journey_id = base_model.vehicle_journey_name(base_vehicle_journey_idx);
                let result = self.delete_base_vehicle_journey(
                    base_model,
                    data,
                    vehicle_journey_id,
                    application_periods,
                    disruption_idx,
                    impact_idx,
                );
                // we should never get a VehicleJourneyAbsent error
                if let Err(err) = result {
                    error!("Unexpected error while deleting a route {:?}", err);
                }
            }
        }
        Ok(())
    }

    fn delete_base_vehicle_journey<Data: DataTrait + DataUpdate>(
        &mut self,
        base_model: &BaseModel,
        data: &mut Data,
        vehicle_journey_id: &str,
        application_periods: &TimePeriods,
        disruption_idx: &DisruptionIdx,
        impact_idx: &ImpactIdx,
    ) -> Result<(), DisruptionError> {
        if let Some(vehicle_journey_idx) = base_model.vehicle_journey_idx(vehicle_journey_id) {
            for date in application_periods.dates_possibly_concerned() {
                if let Some(trip_period) = base_model.trip_time_period(vehicle_journey_idx, &date) {
                    if application_periods.intersects(&trip_period) {
                        let result = self.delete_trip(
                            base_model,
                            data,
                            vehicle_journey_id,
                            &date,
                            disruption_idx,
                            impact_idx,
                        );
                        // we should never get a DeleteAbsentTrip error
                        // since we check in trip_time_period() that this trip exists
                        if let Err(err) = result {
                            error!(
                                "Unexpected error while deleting a base vehicle journey {:?}",
                                err
                            );
                        }
                    }
                }
            }

            Ok(())
        } else {
            Err(DisruptionError::VehicleJourneyAbsent(VehicleJourneyId {
                id: vehicle_journey_id.to_string(),
            }))
        }
    }

    fn delete_trip<Data: DataTrait + DataUpdate>(
        &mut self,
        base_model: &BaseModel,
        data: &mut Data,
        vehicle_journey_id: &str,
        date: &NaiveDate,
        disruption_idx: &DisruptionIdx,
        impact_idx: &ImpactIdx,
    ) -> Result<(), DisruptionError> {
        debug!(
            "Deleting vehicle journey {} on day {}",
            vehicle_journey_id, date
        );
        let vj_idx = self
            .delete(
                *disruption_idx,
                *impact_idx,
                vehicle_journey_id,
                date,
                base_model,
            )
            .map_err(|_| {
                DisruptionError::DeleteAbsentTrip(
                    VehicleJourneyId {
                        id: vehicle_journey_id.to_string(),
                    },
                    *date,
                )
            })?;
        let removal_result = data.remove_real_time_vehicle(&vj_idx, date);
        if let Err(removal_error) = removal_result {
            let model_ref = ModelRefs {
                base: base_model,
                real_time: self,
            };
            handle_removal_error(
                &model_ref,
                data.calendar().first_date(),
                data.calendar().last_date(),
                &removal_error,
            );
        }
        Ok(())
    }

    pub fn modify_trip<Data: DataTrait + DataUpdate>(
        &mut self,
        base_model: &BaseModel,
        data: &mut Data,
        vehicle_journey_id: &str,
        date: &NaiveDate,
        stop_times: Vec<super::StopTime>,
        disruption_idx: DisruptionIdx,
        impact_idx: ImpactIdx,
    ) -> Result<(), DisruptionError> {
        debug!(
            "Modifying vehicle journey {} on date {}",
            vehicle_journey_id, date
        );
        let (vj_idx, stop_times) = self
            .modify(
                disruption_idx,
                impact_idx,
                vehicle_journey_id,
                date,
                stop_times,
                base_model,
            )
            .map_err(|_| {
                DisruptionError::ModifyAbsentTrip(
                    VehicleJourneyId {
                        id: vehicle_journey_id.to_string(),
                    },
                    *date,
                )
            })?;
        let dates = std::iter::once(*date);
        let stops = stop_times.iter().map(|stop_time| stop_time.stop.clone());
        let flows = stop_times.iter().map(|stop_time| stop_time.flow_direction);
        let board_times = stop_times.iter().map(|stop_time| stop_time.board_time);
        let debark_times = stop_times.iter().map(|stop_time| stop_time.debark_time);

        let modify_result = data.modify_real_time_vehicle(
            stops,
            flows,
            board_times,
            debark_times,
            base_model.loads_data(),
            dates,
            &chrono_tz::UTC,
            &vj_idx,
        );

        if let Err(err) = modify_result {
            let model_ref = ModelRefs {
                base: base_model,
                real_time: self,
            };
            handle_modify_error(
                &model_ref,
                data.calendar().first_date(),
                data.calendar().last_date(),
                &err,
            );
        }
        Ok(())
    }

    fn add_trip<Data: DataTrait + DataUpdate>(
        &mut self,
        base_model: &BaseModel,
        data: &mut Data,
        vehicle_journey_id: &str,
        date: &NaiveDate,
        stop_times: Vec<super::StopTime>,
        disruption_idx: DisruptionIdx,
        impact_idx: ImpactIdx,
    ) -> Result<(), DisruptionError> {
        debug!(
            "Adding a new vehicle journey {} on date {}",
            vehicle_journey_id, date
        );
        let (vj_idx, stop_times) = self
            .add(
                disruption_idx,
                impact_idx,
                vehicle_journey_id,
                date,
                stop_times,
                base_model,
            )
            .map_err(|_| {
                DisruptionError::AddPresentTrip(
                    VehicleJourneyId {
                        id: vehicle_journey_id.to_string(),
                    },
                    *date,
                )
            })?;
        trace!(
            "New vehicle journey {} on date {} stored in real time model. Stop times : {:#?} ",
            vehicle_journey_id,
            date,
            stop_times
        );
        let dates = std::iter::once(*date);
        let stops = stop_times.iter().map(|stop_time| stop_time.stop.clone());
        let flows = stop_times.iter().map(|stop_time| stop_time.flow_direction);
        let board_times = stop_times.iter().map(|stop_time| stop_time.board_time);
        let debark_times = stop_times.iter().map(|stop_time| stop_time.debark_time);
        let insert_result = data.insert_real_time_vehicle(
            stops,
            flows,
            board_times,
            debark_times,
            base_model.loads_data(),
            dates,
            &chrono_tz::UTC,
            vj_idx,
        );
        let model_ref = ModelRefs {
            base: base_model,
            real_time: self,
        };
        if let Err(err) = insert_result {
            handle_insertion_error(
                &model_ref,
                data.calendar().first_date(),
                data.calendar().last_date(),
                &err,
            );
        }

        Ok(())
    }

    fn informed_network(
        &mut self,
        base_model: &BaseModel,
        network_id: &str,
        application_periods: &TimePeriods,
        disruption_idx: &DisruptionIdx,
        impact_idx: &ImpactIdx,
    ) -> Result<(), DisruptionError> {
        if !base_model.contains_network_id(network_id) {
            return Err(DisruptionError::NetworkAbsent(NetworkId {
                id: network_id.to_string(),
            }));
        }

        for base_vehicle_journey_idx in base_model.vehicle_journeys() {
            if base_model.network_name(base_vehicle_journey_idx) == Some(network_id) {
                let vehicle_journey_id = base_model.vehicle_journey_name(base_vehicle_journey_idx);
                let result = self.informed_base_vehicle_journey(
                    base_model,
                    vehicle_journey_id,
                    application_periods,
                    disruption_idx,
                    impact_idx,
                );
                // we should never get a VehicleJourneyAbsent error
                if let Err(err) = result {
                    error!("Unexpected error while deleting a route {:?}", err);
                }
            }
        }
        Ok(())
    }

    fn informed_line(
        &mut self,
        base_model: &BaseModel,
        line_id: &str,
        application_periods: &TimePeriods,
        disruption_idx: &DisruptionIdx,
        impact_idx: &ImpactIdx,
    ) -> Result<(), DisruptionError> {
        if !base_model.contains_line_id(line_id) {
            return Err(DisruptionError::LineAbsent(LineId {
                id: line_id.to_string(),
            }));
        }
        for base_vehicle_journey_idx in base_model.vehicle_journeys() {
            if base_model.line_name(base_vehicle_journey_idx) == Some(line_id) {
                let vehicle_journey_id = base_model.vehicle_journey_name(base_vehicle_journey_idx);
                let result = self.informed_base_vehicle_journey(
                    base_model,
                    vehicle_journey_id,
                    application_periods,
                    disruption_idx,
                    impact_idx,
                );
                // we should never get a VehicleJourneyAbsent error
                if let Err(err) = result {
                    error!("Unexpected error while deleting a line {:?}", err);
                }
            }
        }
        Ok(())
    }

    fn informed_route(
        &mut self,
        base_model: &BaseModel,
        route_id: &str,
        application_periods: &TimePeriods,
        disruption_idx: &DisruptionIdx,
        impact_idx: &ImpactIdx,
    ) -> Result<(), DisruptionError> {
        if !base_model.contains_route_id(route_id) {
            return Err(DisruptionError::RouteAbsent(RouteId {
                id: route_id.to_string(),
            }));
        }
        for base_vehicle_journey_idx in base_model.vehicle_journeys() {
            if base_model.route_name(base_vehicle_journey_idx) == route_id {
                let vehicle_journey_id = base_model.vehicle_journey_name(base_vehicle_journey_idx);
                let result = self.informed_base_vehicle_journey(
                    base_model,
                    vehicle_journey_id,
                    application_periods,
                    disruption_idx,
                    impact_idx,
                );
                // we should never get a VehicleJourneyAbsent error
                if let Err(err) = result {
                    error!("Unexpected error while deleting a route {:?}", err);
                }
            }
        }
        Ok(())
    }

    fn informed_base_vehicle_journey(
        &mut self,
        base_model: &BaseModel,
        vehicle_journey_id: &str,
        application_periods: &TimePeriods,
        disruption_idx: &DisruptionIdx,
        impact_idx: &ImpactIdx,
    ) -> Result<(), DisruptionError> {
        if let Some(vehicle_journey_idx) = base_model.vehicle_journey_idx(vehicle_journey_id) {
            for date in application_periods.dates_possibly_concerned() {
                if let Some(trip_period) = base_model.trip_time_period(vehicle_journey_idx, &date) {
                    if application_periods.intersects(&trip_period) {
                        self.insert_informed_linked_disruption(
                            vehicle_journey_id,
                            &date,
                            base_model,
                            *disruption_idx,
                            *impact_idx,
                        );
                    }
                }
            }
            Ok(())
        } else {
            Err(DisruptionError::VehicleJourneyAbsent(VehicleJourneyId {
                id: vehicle_journey_id.to_string(),
            }))
        }
    }
}<|MERGE_RESOLUTION|>--- conflicted
+++ resolved
@@ -149,20 +149,13 @@
                     disruption_idx,
                     impact_idx,
                 ),
-<<<<<<< HEAD
-=======
-                Impacted::BaseTripUpdated(trip_disruption) => {
-                    self.update_base_trip(base_model, data, trip_disruption, disruption_idx)
-                }
-                Impacted::NewTripUpdated(trip_disruption) => {
-                    self.update_new_trip(base_model, data, trip_disruption, disruption_idx)
-                }
                 Impacted::StopAreaDeleted(stop_area_id) => self.delete_stop_area(
                     base_model,
                     data,
                     &stop_area_id.id,
                     &application_periods,
                     disruption_idx,
+                    impact_idx,
                 ),
                 Impacted::StopPointDeleted(stop_point_id) => self.delete_stop_point(
                     base_model,
@@ -170,8 +163,8 @@
                     &stop_point_id.id,
                     &application_periods,
                     disruption_idx,
-                ),
->>>>>>> 95ce5c8c
+                    impact_idx,
+                ),
                 Impacted::RailSection(_) => todo!(),
                 Impacted::LineSection(_) => todo!(),
             };
@@ -230,6 +223,7 @@
         stop_area_id: &str,
         application_periods: &TimePeriods,
         disruption_idx: &DisruptionIdx,
+        impact_idx: &ImpactIdx,
     ) -> Result<(), DisruptionError> {
         if !base_model.contains_stop_area_id(stop_area_id) {
             return Err(DisruptionError::StopAreaAbsent(StopAreaId {
@@ -246,6 +240,7 @@
                     stop_point_id,
                     application_periods,
                     disruption_idx,
+                    impact_idx,
                 );
                 if let Err(err) = result {
                     error!("Error while deleting stop area {}. {:?}", stop_area_id, err);
@@ -262,6 +257,7 @@
         stop_point_id: &str,
         application_periods: &TimePeriods,
         disruption_idx: &DisruptionIdx,
+        impact_idx: &ImpactIdx,
     ) -> Result<(), DisruptionError> {
         let stop_point_idx = self
             .stop_point_idx(stop_point_id, base_model)
@@ -316,6 +312,7 @@
                                 &date,
                                 stop_times,
                                 *disruption_idx,
+                                *impact_idx,
                             );
                             if let Err(err) = result {
                                 error!(
