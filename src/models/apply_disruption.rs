--- conflicted
+++ resolved
@@ -90,71 +90,6 @@
         let application_periods =
             TimePeriods::new(&impact.application_periods).unwrap_or(model_periods);
 
-<<<<<<< HEAD
-            for pt_object in &impact.impacted_pt_objects {
-                let result = match pt_object {
-                    Impacted::NetworkDeleted(network) => self.delete_network(
-                        base_model,
-                        data,
-                        &network.id,
-                        &application_periods,
-                        disruption_idx,
-                        impact_idx,
-                    ),
-                    Impacted::LineDeleted(line) => self.delete_line(
-                        base_model,
-                        data,
-                        &line.id,
-                        &application_periods,
-                        disruption_idx,
-                        impact_idx,
-                    ),
-                    Impacted::RouteDeleted(route) => self.delete_route(
-                        base_model,
-                        data,
-                        &route.id,
-                        &application_periods,
-                        disruption_idx,
-                        impact_idx,
-                    ),
-                    Impacted::BaseTripDeleted(trip) => self.delete_base_vehicle_journey(
-                        base_model,
-                        data,
-                        &trip.id,
-                        &application_periods,
-                        disruption_idx,
-                        impact_idx,
-                    ),
-                    Impacted::TripDeleted(vehicle_journey_id, date) => self.delete_trip(
-                        base_model,
-                        data,
-                        &vehicle_journey_id.id,
-                        date,
-                        disruption_idx,
-                        impact_idx,
-                    ),
-                    Impacted::BaseTripUpdated(trip_disruption) => self.update_base_trip(
-                        base_model,
-                        data,
-                        trip_disruption,
-                        disruption_idx,
-                        impact_idx,
-                    ),
-                    Impacted::NewTripUpdated(trip_disruption) => self.update_new_trip(
-                        base_model,
-                        data,
-                        trip_disruption,
-                        disruption_idx,
-                        impact_idx,
-                    ),
-                    Impacted::RailSection(_) => Ok(()),
-                    Impacted::LineSection(_) => Ok(()),
-                    Impacted::StopAreaDeleted(_) => Ok(()),
-                    Impacted::StopPointDeleted(_) => Ok(()),
-                };
-                if let Err(err) = result {
-                    error!("Error while applying impact {} : {:?}", impact.id, err);
-=======
         for pt_object in &impact.impacted_pt_objects {
             let result = match pt_object {
                 Impacted::NetworkDeleted(network) => self.delete_network(
@@ -163,6 +98,7 @@
                     &network.id,
                     &application_periods,
                     disruption_idx,
+                    impact_idx,
                 ),
                 Impacted::LineDeleted(line) => self.delete_line(
                     base_model,
@@ -170,6 +106,7 @@
                     &line.id,
                     &application_periods,
                     disruption_idx,
+                    impact_idx,
                 ),
                 Impacted::RouteDeleted(route) => self.delete_route(
                     base_model,
@@ -177,6 +114,7 @@
                     &route.id,
                     &application_periods,
                     disruption_idx,
+                    impact_idx,
                 ),
                 Impacted::BaseTripDeleted(trip) => self.delete_base_vehicle_journey(
                     base_model,
@@ -184,6 +122,7 @@
                     &trip.id,
                     &application_periods,
                     disruption_idx,
+                    impact_idx,
                 ),
                 Impacted::TripDeleted(vehicle_journey_id, date) => self.delete_trip(
                     base_model,
@@ -191,14 +130,22 @@
                     &vehicle_journey_id.id,
                     date,
                     disruption_idx,
+                    impact_idx,
                 ),
-                Impacted::BaseTripUpdated(trip_disruption) => {
-                    self.update_base_trip(base_model, data, trip_disruption, disruption_idx)
-                }
-                Impacted::NewTripUpdated(trip_disruption) => {
-                    self.update_new_trip(base_model, data, trip_disruption, disruption_idx)
->>>>>>> 71ce7e28
-                }
+                Impacted::BaseTripUpdated(trip_disruption) => self.update_base_trip(
+                    base_model,
+                    data,
+                    trip_disruption,
+                    disruption_idx,
+                    impact_idx,
+                ),
+                Impacted::NewTripUpdated(trip_disruption) => self.update_new_trip(
+                    base_model,
+                    data,
+                    trip_disruption,
+                    disruption_idx,
+                    impact_idx,
+                ),
                 Impacted::RailSection(_) => todo!(),
                 Impacted::LineSection(_) => todo!(),
                 Impacted::StopAreaDeleted(_) => todo!(),
@@ -469,21 +416,6 @@
         impact_idx: &ImpactIdx,
     ) -> Result<(), DisruptionError> {
         if let Some(vehicle_journey_idx) = base_model.vehicle_journey_idx(vehicle_journey_id) {
-<<<<<<< HEAD
-            for application_period in application_periods.iter() {
-                for date in application_period.dates_possibly_concerned() {
-                    if let Some(trip_period) =
-                        base_model.trip_time_period(vehicle_journey_idx, &date)
-                    {
-                        if application_period.intersects(&trip_period) {
-                            let result = self.delete_trip(
-                                base_model,
-                                data,
-                                vehicle_journey_id,
-                                &date,
-                                disruption_idx,
-                                impact_idx,
-=======
             for date in application_periods.dates_possibly_concerned() {
                 if let Some(trip_period) = base_model.trip_time_period(vehicle_journey_idx, &date) {
                     if application_periods.intersects(&trip_period) {
@@ -493,6 +425,7 @@
                             vehicle_journey_id,
                             &date,
                             disruption_idx,
+                            impact_idx,
                         );
                         // we should never get a DeleteAbsentTrip error
                         // since we check in trip_time_period() that this trip exists
@@ -500,7 +433,6 @@
                             error!(
                                 "Unexpected error while deleting a base vehicle journey {:?}",
                                 err
->>>>>>> 71ce7e28
                             );
                         }
                     }
@@ -695,7 +627,7 @@
         &mut self,
         base_model: &BaseModel,
         network_id: &str,
-        application_periods: &[TimePeriod],
+        application_periods: &TimePeriods,
         disruption_idx: &DisruptionIdx,
         impact_idx: &ImpactIdx,
     ) -> Result<(), DisruptionError> {
@@ -728,7 +660,7 @@
         &mut self,
         base_model: &BaseModel,
         line_id: &str,
-        application_periods: &[TimePeriod],
+        application_periods: &TimePeriods,
         disruption_idx: &DisruptionIdx,
         impact_idx: &ImpactIdx,
     ) -> Result<(), DisruptionError> {
@@ -760,7 +692,7 @@
         &mut self,
         base_model: &BaseModel,
         route_id: &str,
-        application_periods: &[TimePeriod],
+        application_periods: &TimePeriods,
         disruption_idx: &DisruptionIdx,
         impact_idx: &ImpactIdx,
     ) -> Result<(), DisruptionError> {
@@ -792,25 +724,21 @@
         &mut self,
         base_model: &BaseModel,
         vehicle_journey_id: &str,
-        application_periods: &[TimePeriod],
+        application_periods: &TimePeriods,
         disruption_idx: &DisruptionIdx,
         impact_idx: &ImpactIdx,
     ) -> Result<(), DisruptionError> {
         if let Some(vehicle_journey_idx) = base_model.vehicle_journey_idx(vehicle_journey_id) {
-            for application_period in application_periods.iter() {
-                for date in application_period.dates_possibly_concerned() {
-                    if let Some(trip_period) =
-                        base_model.trip_time_period(vehicle_journey_idx, &date)
-                    {
-                        if application_period.intersects(&trip_period) {
-                            self.insert_informed_linked_disruption(
-                                vehicle_journey_id,
-                                &date,
-                                base_model,
-                                *disruption_idx,
-                                *impact_idx,
-                            );
-                        }
+            for date in application_periods.dates_possibly_concerned() {
+                if let Some(trip_period) = base_model.trip_time_period(vehicle_journey_idx, &date) {
+                    if application_periods.intersects(&trip_period) {
+                        self.insert_informed_linked_disruption(
+                            vehicle_journey_id,
+                            &date,
+                            base_model,
+                            *disruption_idx,
+                            *impact_idx,
+                        );
                     }
                 }
             }
