// Copyright  (C) 2020, Kisio Digital and/or its affiliates. All rights reserved.
//
// This file is part of Navitia,
// the software to build cool stuff with public transport.
//
// Hope you'll enjoy and contribute to this project,
// powered by Kisio Digital (www.kisio.com).
// Help us simplify mobility and open public transport:
// a non ending quest to the responsive locomotion way of traveling!
//
// This contribution is a part of the research and development work of the
// IVA Project which aims to enhance traveler information and is carried out
// under the leadership of the Technological Research Institute SystemX,
// with the partnership and support of the transport organization authority
// Ile-De-France Mobilités (IDFM), SNCF, and public funds
// under the scope of the French Program "Investissements d’Avenir".
//
// LICENCE: This program is free software; you can redistribute it and/or modify
// it under the terms of the GNU Affero General Public License as published by
// the Free Software Foundation, either version 3 of the License, or
// (at your option) any later version.
//
// This program is distributed in the hope that it will be useful,
// but WITHOUT ANY WARRANTY; without even the implied warranty of
// MERCHANTABILITY or FITNESS FOR A PARTICULAR PURPOSE. See the
// GNU Affero General Public License for more details.
//
// You should have received a copy of the GNU Affero General Public License
// along with this program. If not, see <http://www.gnu.org/licenses/>.
//
// Stay tuned using
// twitter @navitia
// channel `#navitia` on riot https://riot.im/app/#/room/#navitia:matrix.org
// https://groups.google.com/d/forum/navitia
// www.navitia.io

pub mod day_to_timetable;
pub(crate) mod generic_timetables;
mod timetable_iters;

pub mod utc_timetables;

use std::hash::Hash;

use crate::{
    models::VehicleJourneyIdx,
    time::days_patterns::DaysPatterns,
    transit_data::{data_interface::RealTimeLevel, Stop},
};

use chrono::NaiveDate;
use std::fmt::Debug;

use self::generic_timetables::VehicleTimesError;

#[derive(Debug, PartialEq, Eq, Clone, Copy, PartialOrd, Ord)]
pub enum FlowDirection {
    BoardOnly,
    DebarkOnly,
    BoardAndDebark,
    NoBoardDebark,
}
pub type StopFlows = Vec<(Stop, FlowDirection)>;

pub trait Types {
    type Mission: Debug + Clone + Hash + Eq;
    type Position: Debug + Clone + PartialEq + Eq;
    type Trip: Debug + Clone;
}

<<<<<<< HEAD
pub trait Timetables: Types {
    fn new() -> Self;

    fn nb_of_missions(&self) -> usize;
    fn mission_id(&self, mission: &Self::Mission) -> usize;

    fn vehicle_journey_idx(&self, trip: &Self::Trip) -> VehicleJourneyIdx;
    fn stoptime_idx(&self, position: &Self::Position, trip: &Self::Trip) -> usize;
    fn day_of(&self, trip: &Self::Trip) -> DaysSinceDatasetStart;

    fn mission_of(&self, trip: &Self::Trip) -> Self::Mission;
    fn stop_at(&self, position: &Self::Position, mission: &Self::Mission) -> Stop;

    fn nb_of_trips(&self) -> usize;

    fn is_upstream_in_mission(
        &self,
        upstream: &Self::Position,
        downstream: &Self::Position,
        mission: &Self::Mission,
    ) -> bool;

    fn next_position(
        &self,
        position: &Self::Position,
        mission: &Self::Mission,
    ) -> Option<Self::Position>;

    fn previous_position(
        &self,
        position: &Self::Position,
        mission: &Self::Mission,
    ) -> Option<Self::Position>;

    fn arrival_time_of(
        &self,
        trip: &Self::Trip,
        position: &Self::Position,
        calendar: &Calendar,
    ) -> (SecondsSinceDatasetUTCStart, Load);

    fn departure_time_of(
        &self,
        trip: &Self::Trip,
        position: &Self::Position,
        calendar: &Calendar,
    ) -> (SecondsSinceDatasetUTCStart, Load);

    fn debark_time_of(
        &self,
        trip: &Self::Trip,
        position: &Self::Position,
        calendar: &Calendar,
    ) -> Option<(SecondsSinceDatasetUTCStart, Load)>;

    fn board_time_of(
        &self,
        trip: &Self::Trip,
        position: &Self::Position,
        calendar: &Calendar,
    ) -> Option<(SecondsSinceDatasetUTCStart, Load)>;

    fn earliest_trip_to_board_at(
        &self,
        waiting_time: &SecondsSinceDatasetUTCStart,
        mission: &Self::Mission,
        position: &Self::Position,
        real_time_level: &RealTimeLevel,
        calendar: &Calendar,
        days_patterns: &DaysPatterns,
    ) -> Option<(Self::Trip, SecondsSinceDatasetUTCStart, Load)>;

    fn earliest_filtered_trip_to_board_at<Filter>(
        &self,
        waiting_time: &SecondsSinceDatasetUTCStart,
        mission: &Self::Mission,
        position: &Self::Position,
        real_time_level: &RealTimeLevel,
        filter: Filter,
        calendar: &Calendar,
        days_patterns: &DaysPatterns,
    ) -> Option<(Self::Trip, SecondsSinceDatasetUTCStart, Load)>
    where
        Filter: Fn(&VehicleJourneyIdx) -> bool;

    fn earliest_trip_that_debark_at(
        &self,
        waiting_time: &SecondsSinceDatasetUTCStart,
        mission: &Self::Mission,
        position: &Self::Position,
        real_time_level: &RealTimeLevel,
        calendar: &Calendar,
        days_patterns: &DaysPatterns,
    ) -> Option<(Self::Trip, SecondsSinceDatasetUTCStart, Load)>;

    fn earliest_filtered_trip_that_debark_at<Filter>(
        &self,
        waiting_time: &SecondsSinceDatasetUTCStart,
        mission: &Self::Mission,
        position: &Self::Position,
        real_time_level: &RealTimeLevel,
        filter: Filter,
        calendar: &Calendar,
        days_patterns: &DaysPatterns,
    ) -> Option<(Self::Trip, SecondsSinceDatasetUTCStart, Load)>
    where
        Filter: Fn(&VehicleJourneyIdx) -> bool;

    fn latest_trip_that_debark_at(
        &self,
        time: &SecondsSinceDatasetUTCStart,
        mission: &Self::Mission,
        position: &Self::Position,
        real_time_level: &RealTimeLevel,
        calendar: &Calendar,
        days_patterns: &DaysPatterns,
    ) -> Option<(Self::Trip, SecondsSinceDatasetUTCStart, Load)>;

    fn latest_filtered_trip_that_debark_at<Filter>(
        &self,
        time: &SecondsSinceDatasetUTCStart,
        mission: &Self::Mission,
        position: &Self::Position,
        real_time_level: &RealTimeLevel,
        filter: Filter,
        calendar: &Calendar,
        days_patterns: &DaysPatterns,
    ) -> Option<(Self::Trip, SecondsSinceDatasetUTCStart, Load)>
    where
        Filter: Fn(&VehicleJourneyIdx) -> bool;

    fn remove(
        &mut self,
        mission: &Self::Mission,
        day: &DaysSinceDatasetStart,
        vehicle_journey_idx: &VehicleJourneyIdx,
        real_time_level: &RealTimeLevel,
        calendar: &Calendar,
        days_patterns: &mut DaysPatterns,
    );

    fn insert<Stops, Flows, BoardTimes, DebarkTimes>(
        &mut self,
        stops: Stops,
        flows: Flows,
        board_times: BoardTimes,
        debark_times: DebarkTimes,
        loads_data: &LoadsData,
        days: &DaysPattern,
        calendar: &Calendar,
        days_patterns: &mut DaysPatterns,
        timezone: &chrono_tz::Tz,
        vehicle_journey_idx: &VehicleJourneyIdx,
        real_time_level: &RealTimeLevel,
    ) -> Result<HashMap<Self::Mission, DaysPattern>, (VehicleTimesError, Vec<NaiveDate>)>
    where
        Stops: Iterator<Item = Stop> + ExactSizeIterator + Clone,
        Flows: Iterator<Item = FlowDirection> + ExactSizeIterator + Clone,
        BoardTimes: Iterator<Item = SecondsSinceTimezonedDayStart> + ExactSizeIterator + Clone,
        DebarkTimes: Iterator<Item = SecondsSinceTimezonedDayStart> + ExactSizeIterator + Clone;
}

=======
>>>>>>> 238485d5
#[derive(Clone, Debug)]
pub enum InsertionError {
    Times(
        VehicleJourneyIdx,
        RealTimeLevel,
        VehicleTimesError,
        Vec<NaiveDate>,
    ),
    BaseVehicleJourneyAlreadyExists(VehicleJourneyIdx),
    RealTimeVehicleJourneyAlreadyExistsOnDate(NaiveDate, VehicleJourneyIdx),
    InvalidDate(NaiveDate, VehicleJourneyIdx),
    NoValidDates(VehicleJourneyIdx),
}

#[derive(Clone, Debug)]
pub enum RemovalError {
    UnknownDate(NaiveDate, VehicleJourneyIdx),
    UnknownVehicleJourney(VehicleJourneyIdx),
    DateInvalidForVehicleJourney(NaiveDate, VehicleJourneyIdx),
}

#[derive(Clone, Debug)]
pub enum ModifyError {
    UnknownDate(NaiveDate, VehicleJourneyIdx),
    UnknownVehicleJourney(VehicleJourneyIdx),
    DateInvalidForVehicleJourney(NaiveDate, VehicleJourneyIdx),
    Times(VehicleJourneyIdx, VehicleTimesError, Vec<NaiveDate>),
}

pub trait TimetablesIter<'a>: Types {
    type Positions: Iterator<Item = Self::Position>;
    fn positions(&'a self, mission: &Self::Mission) -> Self::Positions;

    type Trips: Iterator<Item = Self::Trip>;
    fn trips_of(
        &'a self,
        mission: &Self::Mission,
        real_time_level: &RealTimeLevel,
        days_patterns: &'a DaysPatterns,
    ) -> Self::Trips;

    type Missions: Iterator<Item = Self::Mission>;
    fn missions(&'a self) -> Self::Missions;
}<|MERGE_RESOLUTION|>--- conflicted
+++ resolved
@@ -68,171 +68,6 @@
     type Trip: Debug + Clone;
 }
 
-<<<<<<< HEAD
-pub trait Timetables: Types {
-    fn new() -> Self;
-
-    fn nb_of_missions(&self) -> usize;
-    fn mission_id(&self, mission: &Self::Mission) -> usize;
-
-    fn vehicle_journey_idx(&self, trip: &Self::Trip) -> VehicleJourneyIdx;
-    fn stoptime_idx(&self, position: &Self::Position, trip: &Self::Trip) -> usize;
-    fn day_of(&self, trip: &Self::Trip) -> DaysSinceDatasetStart;
-
-    fn mission_of(&self, trip: &Self::Trip) -> Self::Mission;
-    fn stop_at(&self, position: &Self::Position, mission: &Self::Mission) -> Stop;
-
-    fn nb_of_trips(&self) -> usize;
-
-    fn is_upstream_in_mission(
-        &self,
-        upstream: &Self::Position,
-        downstream: &Self::Position,
-        mission: &Self::Mission,
-    ) -> bool;
-
-    fn next_position(
-        &self,
-        position: &Self::Position,
-        mission: &Self::Mission,
-    ) -> Option<Self::Position>;
-
-    fn previous_position(
-        &self,
-        position: &Self::Position,
-        mission: &Self::Mission,
-    ) -> Option<Self::Position>;
-
-    fn arrival_time_of(
-        &self,
-        trip: &Self::Trip,
-        position: &Self::Position,
-        calendar: &Calendar,
-    ) -> (SecondsSinceDatasetUTCStart, Load);
-
-    fn departure_time_of(
-        &self,
-        trip: &Self::Trip,
-        position: &Self::Position,
-        calendar: &Calendar,
-    ) -> (SecondsSinceDatasetUTCStart, Load);
-
-    fn debark_time_of(
-        &self,
-        trip: &Self::Trip,
-        position: &Self::Position,
-        calendar: &Calendar,
-    ) -> Option<(SecondsSinceDatasetUTCStart, Load)>;
-
-    fn board_time_of(
-        &self,
-        trip: &Self::Trip,
-        position: &Self::Position,
-        calendar: &Calendar,
-    ) -> Option<(SecondsSinceDatasetUTCStart, Load)>;
-
-    fn earliest_trip_to_board_at(
-        &self,
-        waiting_time: &SecondsSinceDatasetUTCStart,
-        mission: &Self::Mission,
-        position: &Self::Position,
-        real_time_level: &RealTimeLevel,
-        calendar: &Calendar,
-        days_patterns: &DaysPatterns,
-    ) -> Option<(Self::Trip, SecondsSinceDatasetUTCStart, Load)>;
-
-    fn earliest_filtered_trip_to_board_at<Filter>(
-        &self,
-        waiting_time: &SecondsSinceDatasetUTCStart,
-        mission: &Self::Mission,
-        position: &Self::Position,
-        real_time_level: &RealTimeLevel,
-        filter: Filter,
-        calendar: &Calendar,
-        days_patterns: &DaysPatterns,
-    ) -> Option<(Self::Trip, SecondsSinceDatasetUTCStart, Load)>
-    where
-        Filter: Fn(&VehicleJourneyIdx) -> bool;
-
-    fn earliest_trip_that_debark_at(
-        &self,
-        waiting_time: &SecondsSinceDatasetUTCStart,
-        mission: &Self::Mission,
-        position: &Self::Position,
-        real_time_level: &RealTimeLevel,
-        calendar: &Calendar,
-        days_patterns: &DaysPatterns,
-    ) -> Option<(Self::Trip, SecondsSinceDatasetUTCStart, Load)>;
-
-    fn earliest_filtered_trip_that_debark_at<Filter>(
-        &self,
-        waiting_time: &SecondsSinceDatasetUTCStart,
-        mission: &Self::Mission,
-        position: &Self::Position,
-        real_time_level: &RealTimeLevel,
-        filter: Filter,
-        calendar: &Calendar,
-        days_patterns: &DaysPatterns,
-    ) -> Option<(Self::Trip, SecondsSinceDatasetUTCStart, Load)>
-    where
-        Filter: Fn(&VehicleJourneyIdx) -> bool;
-
-    fn latest_trip_that_debark_at(
-        &self,
-        time: &SecondsSinceDatasetUTCStart,
-        mission: &Self::Mission,
-        position: &Self::Position,
-        real_time_level: &RealTimeLevel,
-        calendar: &Calendar,
-        days_patterns: &DaysPatterns,
-    ) -> Option<(Self::Trip, SecondsSinceDatasetUTCStart, Load)>;
-
-    fn latest_filtered_trip_that_debark_at<Filter>(
-        &self,
-        time: &SecondsSinceDatasetUTCStart,
-        mission: &Self::Mission,
-        position: &Self::Position,
-        real_time_level: &RealTimeLevel,
-        filter: Filter,
-        calendar: &Calendar,
-        days_patterns: &DaysPatterns,
-    ) -> Option<(Self::Trip, SecondsSinceDatasetUTCStart, Load)>
-    where
-        Filter: Fn(&VehicleJourneyIdx) -> bool;
-
-    fn remove(
-        &mut self,
-        mission: &Self::Mission,
-        day: &DaysSinceDatasetStart,
-        vehicle_journey_idx: &VehicleJourneyIdx,
-        real_time_level: &RealTimeLevel,
-        calendar: &Calendar,
-        days_patterns: &mut DaysPatterns,
-    );
-
-    fn insert<Stops, Flows, BoardTimes, DebarkTimes>(
-        &mut self,
-        stops: Stops,
-        flows: Flows,
-        board_times: BoardTimes,
-        debark_times: DebarkTimes,
-        loads_data: &LoadsData,
-        days: &DaysPattern,
-        calendar: &Calendar,
-        days_patterns: &mut DaysPatterns,
-        timezone: &chrono_tz::Tz,
-        vehicle_journey_idx: &VehicleJourneyIdx,
-        real_time_level: &RealTimeLevel,
-    ) -> Result<HashMap<Self::Mission, DaysPattern>, (VehicleTimesError, Vec<NaiveDate>)>
-    where
-        Stops: Iterator<Item = Stop> + ExactSizeIterator + Clone,
-        Flows: Iterator<Item = FlowDirection> + ExactSizeIterator + Clone,
-        BoardTimes: Iterator<Item = SecondsSinceTimezonedDayStart> + ExactSizeIterator + Clone,
-        DebarkTimes: Iterator<Item = SecondsSinceTimezonedDayStart> + ExactSizeIterator + Clone;
-}
-
-=======
->>>>>>> 238485d5
 #[derive(Clone, Debug)]
 pub enum InsertionError {
     Times(
