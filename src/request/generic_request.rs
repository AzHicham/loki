--- conflicted
+++ resolved
@@ -268,16 +268,9 @@
 ) -> String {
     let vehicle_journey_idx = transit_data.vehicle_journey_idx(trip);
     let date = transit_data.day_of(trip);
-<<<<<<< HEAD
+
     let name = model.vehicle_journey_name(&vehicle_journey_idx);
     format!("{}_{}", name, date.to_string(),)
-=======
-    let vehicle_journey = &model.vehicle_journeys[vehicle_journey_idx];
-    format!(
-        "{}_{}_{}",
-        vehicle_journey.id, date, vehicle_journey.route_id
-    )
->>>>>>> b1df1040
 }
 
 pub(super) fn mission_name<Data: DataTrait>(
