--- conflicted
+++ resolved
@@ -116,13 +116,8 @@
         self.first_date <= date && date <= self.last_date
     }
 
-<<<<<<< HEAD
     pub fn to_naive_date(&self, day: DaysSinceDatasetStart) -> NaiveDate {
         self.first_date() + chrono::Duration::days(i64::from(day.days))
-=======
-    pub fn to_naive_date(&self, day: &DaysSinceDatasetStart) -> NaiveDate {
-        *self.first_date() + chrono::Duration::days(i64::from(day.days))
->>>>>>> f4517b18
     }
 
     pub fn to_string(&self, seconds: SecondsSinceDatasetUTCStart) -> String {
@@ -159,9 +154,6 @@
         }
     }
 
-<<<<<<< HEAD
-    pub fn decompositions_utc(
-=======
     pub fn next_day(&self, day: DaysSinceDatasetStart) -> Option<DaysSinceDatasetStart> {
         let days = day.days + 1;
         if days > self.last_day_offset {
@@ -195,8 +187,7 @@
         }
     }
 
-    fn decompose<Timezone: chrono::offset::TimeZone>(
->>>>>>> f4517b18
+    pub fn decompositions_utc(
         &self,
         seconds_since_dataset_start: SecondsSinceDatasetUTCStart,
     ) -> impl Iterator<Item = (DaysSinceDatasetStart, SecondsSinceUTCDayStart)> + '_ {
