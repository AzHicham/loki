// Copyright  (C) 2020, Kisio Digital and/or its affiliates. All rights reserved.
//
// This file is part of Navitia,
// the software to build cool stuff with public transport.
//
// Hope you'll enjoy and contribute to this project,
// powered by Kisio Digital (www.kisio.com).
// Help us simplify mobility and open public transport:
// a non ending quest to the responsive locomotion way of traveling!
//
// This contribution is a part of the research and development work of the
// IVA Project which aims to enhance traveler information and is carried out
// under the leadership of the Technological Research Institute SystemX,
// with the partnership and support of the transport organization authority
// Ile-De-France Mobilités (IDFM), SNCF, and public funds
// under the scope of the French Program "Investissements d’Avenir".
//
// LICENCE: This program is free software; you can redistribute it and/or modify
// it under the terms of the GNU Affero General Public License as published by
// the Free Software Foundation, either version 3 of the License, or
// (at your option) any later version.
//
// This program is distributed in the hope that it will be useful,
// but WITHOUT ANY WARRANTY; without even the implied warranty of
// MERCHANTABILITY or FITNESS FOR A PARTICULAR PURPOSE. See the
// GNU Affero General Public License for more details.
//
// You should have received a copy of the GNU Affero General Public License
// along with this program. If not, see <http://www.gnu.org/licenses/>.
//
// Stay tuned using
// twitter @navitia
// channel `#navitia` on riot https://riot.im/app/#/room/#navitia:matrix.org
// https://groups.google.com/d/forum/navitia
// www.navitia.io

use crate::{
    compute_worker::loki::schedule::{next_departures, NextStopTimeRequestInput},
    load_balancer::WorkerId,
    master_worker::Timetable,
    zmq_worker::{RequestMessage, ResponseMessage},
};
use anyhow::{bail, format_err, Context, Error};
use launch::loki::chrono::Duration;
use launch::loki::filters::parse_filter;
use launch::{
    config,
    datetime::DateTimeRepresent,
    loki::{
        self,
        chrono::Utc,
        filters::Filters,
        models::{
            base_model::{BaseModel, PREFIX_ID_STOP_POINT},
            real_time_model::RealTimeModel,
            ModelRefs,
        },
        request::generic_request,
        tracing::{debug, error, info, trace, warn},
        NaiveDateTime, PositiveDuration, RealTimeLevel, RequestInput, TransitData,
    },
    solver::Solver,
};
use loki::places_nearby::{places_nearby_impl, PlacesNearbyIter};
use std::{
    convert::TryFrom,
    ops::Deref,
    sync::{Arc, RwLock},
};
use tokio::sync::mpsc;

use super::{navitia_proto, response};

type Data = TransitData<Timetable>;
pub struct ComputeWorker {
    data_and_models: Arc<RwLock<(Data, BaseModel, RealTimeModel)>>,
    solver: Solver,
    worker_id: WorkerId,
    request_default_params: config::RequestParams,
    request_channel: mpsc::Receiver<RequestMessage>,
    responses_channel: mpsc::Sender<(WorkerId, ResponseMessage)>,
}

impl ComputeWorker {
    pub fn new(
        worker_id: WorkerId,
        data_and_models: Arc<RwLock<(TransitData<Timetable>, BaseModel, RealTimeModel)>>,
        request_default_params: config::RequestParams,
        responses_channel: mpsc::Sender<(WorkerId, ResponseMessage)>,
    ) -> (Self, mpsc::Sender<RequestMessage>) {
        let solver = Solver::new(0, 0);

        let (requests_channel_sender, requests_channel_receiver) = mpsc::channel(1);

        let result = Self {
            data_and_models,
            solver,
            worker_id,
            request_default_params,
            responses_channel,
            request_channel: requests_channel_receiver,
        };

        (result, requests_channel_sender)
    }

    pub fn run(mut self) {
        let run_result = self.run_loop();
        error!("Worker {} stopped : {:#?}", &self.worker_id.id, run_result);
    }

    pub fn run_loop(&mut self) -> Result<(), Error> {
        info!("Worker {} has launched.", self.worker_id.id);
        loop {
            // block on receiving message

            let has_request = self.request_channel.blocking_recv();

            let request_message = has_request.ok_or_else(|| {
                format_err!(
                    "Compute worker {} request channel is closed. This worker will stop.",
                    self.worker_id.id
                )
            })?;

            info!("Worker {} received a request.", self.worker_id.id);

            let reponse_result = self.handle_request(request_message.payload);
            let proto_response = match reponse_result {
                Err(err) => {
                    error!("An error occured while solving a request : {:#?}", err);
                    make_error_response(&err)
                }
                Ok(proto_response) => proto_response,
            };
            let response_message = ResponseMessage {
                payload: proto_response,
                client_id: request_message.client_id,
            };

            debug!("Worker {} finished solving.", self.worker_id.id);

            // block until the response is sent
            self.responses_channel
                .blocking_send((self.worker_id, response_message))
                .with_context(|| {
                    format!(
                        "Compute worker {} could not send response. This worker will stop.",
                        self.worker_id.id
                    )
                })?;

            debug!("Worker {} sent his response.", self.worker_id.id);
        }
    }

    fn handle_request(
        &mut self,
        proto_request: navitia_proto::Request,
    ) -> Result<navitia_proto::Response, Error> {
        check_deadline(&proto_request)?;

        match proto_request.requested_api() {
            navitia_proto::Api::PtPlanner => {
                let journey_request = proto_request.journeys.ok_or_else(|| {
                    format_err!("request.journey should not be empty for api PtPlanner.")
                });
                self.handle_journey_request(journey_request)
            }
            navitia_proto::Api::PlacesNearby => {
                let places_nearby_request = proto_request.places_nearby.ok_or_else(|| {
                    format_err!("request.places_nearby should not be empty for api PlacesNearby.")
                });
                self.handle_places_nearby(places_nearby_request)
            }
            navitia_proto::Api::NextDepartures => {
                let places_nearby_request = proto_request.next_stop_times.ok_or_else(|| {
                    format_err!(
                        "request.next_stop_times should not be empty for api NextDepartures."
                    )
                });
                self.handle_next_stop_times(places_nearby_request)
            }
            _ => {
                bail!(
                    "I can't handle the requested api : {:?}",
                    proto_request.requested_api()
                )
            }
        }
    }

    fn handle_journey_request(
        &mut self,
        proto_request: Result<navitia_proto::JourneysRequest, Error>,
    ) -> Result<navitia_proto::Response, Error> {
        match proto_request {
            Err(err) => {
                // send a response saying that the journey request could not be handled
                warn!("Could not handle journey request : {}", err);
                Ok(make_error_response(&err))
            }
            Ok(journey_request) => {
                let real_time_level = match journey_request.realtime_level() {
                    navitia_proto::RtLevel::BaseSchedule => RealTimeLevel::Base,
                    navitia_proto::RtLevel::Realtime | navitia_proto::RtLevel::AdaptedSchedule => {
                        RealTimeLevel::RealTime
                    }
                };
                let rw_lock_read_guard = self.data_and_models.read().map_err(|err| {
                    format_err!(
                        "Compute worker {} failed to acquire read lock on data_and_models. {}",
                        self.worker_id.id,
                        err
                    )
                })?;

                let (data, base_model, real_time_model) = rw_lock_read_guard.deref();
                let model_refs = ModelRefs::new(base_model, real_time_model);

                let solve_result = solve(
                    &journey_request,
                    data,
                    &model_refs,
                    &mut self.solver,
                    &self.request_default_params,
                    &config::ComparatorType::Basic,
                    real_time_level,
                );

                let response = make_proto_response(solve_result, &model_refs);
                Ok(response)
                // RwLock is released
            }
        }
    }

    fn handle_places_nearby(
        &mut self,
        proto_request: Result<navitia_proto::PlacesNearbyRequest, Error>,
    ) -> Result<navitia_proto::Response, Error> {
        match proto_request {
            Err(err) => {
                // send a response saying that the journey request could not be handled
                warn!("Could not handle places nearby request : {}", err);
                Ok(make_error_response(&err))
            }
            Ok(places_nearby_request) => {
                let rw_lock_read_guard = self.data_and_models.read().map_err(|err| {
                    format_err!(
                        "Compute worker {} failed to acquire read lock on data_and_models. {}",
                        self.worker_id.id,
                        err
                    )
                })?;

                let (_, base_model, real_time_model) = rw_lock_read_guard.deref();
                let model_refs = ModelRefs::new(base_model, real_time_model);

<<<<<<< HEAD
                let radius = places_nearby_request.distance;
                let uri = places_nearby_request.uri;
                let start_page = places_nearby_request.start_page as usize;
                let count = places_nearby_request.count as usize;
=======
                let radius = places_nearbyy_request.distance;
                let uri = places_nearbyy_request.uri;
                let start_page = usize::try_from(places_nearbyy_request.start_page).unwrap_or(0);
                let count = usize::try_from(places_nearbyy_request.count).unwrap_or(0);
>>>>>>> f35a57cc

                match places_nearby_impl(&model_refs, &uri, radius) {
                    Ok(mut places_nearby_iter) => Ok(make_places_nearby_proto_response(
                        &model_refs,
                        &mut places_nearby_iter,
                        start_page,
                        count,
                    )),
                    Err(err) => Ok(make_error_response(&format_err!("{}", err))),
                }
            }
        }
    }

    fn handle_next_stop_times(
        &mut self,
        proto_request: Result<navitia_proto::NextStopTimeRequest, Error>,
    ) -> Result<navitia_proto::Response, Error> {
        match proto_request {
            Err(err) => {
                // send a response saying that the journey request could not be handled
                warn!("Could not handle next stop times request : {}", err);
                Ok(make_error_response(&err))
            }
            Ok(request) => {
                let rw_lock_read_guard = self.data_and_models.read().map_err(|err| {
                    format_err!(
                        "Compute worker {} failed to acquire read lock on data_and_models. {}",
                        self.worker_id.id,
                        err
                    )
                })?;

                let (data, base_model, real_time_model) = rw_lock_read_guard.deref();
                let model_refs = ModelRefs::new(base_model, real_time_model);

                let request_input = make_next_stop_times_request(&request, &model_refs).unwrap();
                let mut filter_memory = FilterMemory::new();
                let response = if let Some(filters) = &request_input.filters {
                    filter_memory.fill_allowed_stops_and_vehicles(&filters, &model_refs);
                    let data = TransitDataFiltered::new(data, &filter_memory);
                    next_departures(&request_input, &model_refs, &data)
                } else {
                    next_departures(&request_input, &model_refs, data)
                };

                make_departure_response(&request_input, response, &model_refs)
            }
        }
    }
}

fn check_deadline(proto_request: &navitia_proto::Request) -> Result<(), Error> {
    if let Some(deadline_str) = &proto_request.deadline {
        let datetime_result = NaiveDateTime::parse_from_str(deadline_str, "%Y%m%dT%H%M%S,%f");
        match datetime_result {
            Ok(datetime) => {
                let now = Utc::now().naive_utc();
                if now > datetime {
                    return Err(format_err!("Deadline reached."));
                }
            }
            Err(err) => {
                warn!(
                    "Could not parse deadline string {}. Error : {}",
                    deadline_str, err
                );
            }
        }
    }
    Ok(())
}

use crate::navitia_proto::Pagination;
use crate::response::make_departure_response;
use launch::loki::timetables::{Timetables as TimetablesTrait, TimetablesIter};
use launch::loki::transit_data_filtered::{FilterMemory, TransitDataFiltered};

fn solve<Timetables>(
    journey_request: &navitia_proto::JourneysRequest,
    data: &TransitData<Timetables>,
    model: &ModelRefs<'_>,
    solver: &mut Solver,
    request_default_params: &config::RequestParams,
    comparator_type: &config::ComparatorType,
    real_time_level: RealTimeLevel,
) -> Result<(RequestInput, Vec<loki::response::Response>), Error>
where
    Timetables: TimetablesTrait<
        Mission = generic_request::Mission,
        Position = generic_request::Position,
        Trip = generic_request::Trip,
    >,
    Timetables: for<'a> TimetablesIter<'a>,
    Timetables::Mission: 'static,
    Timetables::Position: 'static,
{
    // println!("{:#?}", journey_request);
    let departures_stop_point_and_fallback_duration = journey_request
        .origin
        .iter()
        .enumerate()
        .filter_map(|(idx, location_context)| {
            let duration = u32::try_from(location_context.access_duration)
                .map(|duration_u32| PositiveDuration::from_hms(0, 0, duration_u32))
                .ok()
                .or_else(|| {
                    warn!(
                        "The {}th departure stop point {} has a fallback duration {} \
                        that cannot be converted to u32. I ignore it",
                        idx, location_context.place, location_context.access_duration
                    );
                    None
                })?;
            let stop_point_uri = location_context
                .place
                .strip_prefix(PREFIX_ID_STOP_POINT)
                .map(|uri| uri.to_string())
                .or_else(|| {
                    warn!(
                        "The {}th arrival stop point has an uri {} \
                        that doesn't start with `stop_point:`. I ignore it",
                        idx, location_context.place,
                    );
                    None
                })?;
            // let trimmed = location_context.place.trim_start_matches("stop_point:");
            // let stop_point_uri = format!("StopPoint:{}", trimmed);
            // let stop_point_uri = location_context.place.clone();
            Some((stop_point_uri, duration))
        })
        .collect();

    let arrivals_stop_point_and_fallback_duration = journey_request
        .destination
        .iter()
        .enumerate()
        .filter_map(|(idx, location_context)| {
            let duration = u32::try_from(location_context.access_duration)
                .map(|duration_u32| PositiveDuration::from_hms(0, 0, duration_u32))
                .ok()
                .or_else(|| {
                    warn!(
                        "The {}th arrival stop point {} has a fallback duration {}\
                        that cannot be converted to u32. I ignore it",
                        idx, location_context.place, location_context.access_duration
                    );
                    None
                })?;
            let stop_point_uri = location_context
                .place
                .strip_prefix(PREFIX_ID_STOP_POINT)
                .map(|uri| uri.to_string())
                .or_else(|| {
                    warn!(
                        "The {}th arrival stop point has an uri {} \
                        that doesn't start with `stop_point:`. I ignore it",
                        idx, location_context.place,
                    );
                    None
                })?;
            // let trimmed = location_context.place.trim_start_matches("stop_point:");
            // let stop_point_uri = format!("StopPoint:{}", trimmed);
            // let stop_point_uri = location_context.place.clone();
            Some((stop_point_uri, duration))
        })
        .collect();

    let departure_timestamp_u64 = journey_request
        .datetimes
        .get(0)
        .ok_or_else(|| format_err!("No departure datetime provided."))?;
    let departure_timestamp_i64 = i64::try_from(*departure_timestamp_u64).with_context(|| {
        format!(
            "The departure datetime {} cannot be converted to a valid i64 timestamp.",
            departure_timestamp_u64
        )
    })?;
    let departure_datetime = loki::NaiveDateTime::from_timestamp(departure_timestamp_i64, 0);

    info!(
        "Requested timestamp {}, datetime {}",
        departure_timestamp_u64, departure_datetime
    );

    let max_journey_duration = u32::try_from(journey_request.max_duration)
        .map(|duration| PositiveDuration::from_hms(0, 0, duration))
        .unwrap_or_else(|_| {
            warn!(
                "The max duration {} cannot be converted to a u32.\
                I'm gonna use the default {} as max duration",
                journey_request.max_duration, request_default_params.max_journey_duration
            );
            request_default_params.max_journey_duration
        });

    let max_nb_of_legs = u8::try_from(journey_request.max_transfers + 1).unwrap_or_else(|_| {
        warn!(
            "The max nb of transfers {} cannot be converted to a u8.\
                    I'm gonna use the default {} as the max nb of legs",
            journey_request.max_transfers, request_default_params.max_nb_of_legs
        );
        request_default_params.max_nb_of_legs
    });

    let must_be_wheelchair_accessible = journey_request.wheelchair.unwrap_or(false);
    let must_be_bike_accessible = journey_request.bike_in_pt.unwrap_or(false);

    let data_filters = Filters::new(
        model,
        &journey_request.forbidden_uris,
        &journey_request.allowed_id,
        must_be_wheelchair_accessible,
        must_be_bike_accessible,
    );

    let request_input = RequestInput {
        datetime: departure_datetime,
        departures_stop_point_and_fallback_duration,
        arrivals_stop_point_and_fallback_duration,
        leg_arrival_penalty: request_default_params.leg_arrival_penalty,
        leg_walking_penalty: request_default_params.leg_walking_penalty,
        max_nb_of_legs,
        max_journey_duration,
        too_late_threshold: request_default_params.too_late_threshold,
        real_time_level,
    };

    let datetime_represent = match journey_request.clockwise {
        true => DateTimeRepresent::Departure,
        false => DateTimeRepresent::Arrival,
    };
    trace!("{:#?}", request_input);

    let responses = solver.solve_request(
        data,
        model,
        &request_input,
        data_filters,
        comparator_type,
        &datetime_represent,
    )?;
    for response in &responses {
        debug!("{}", response.print(model)?);
    }
    Ok((request_input, responses))
}

fn make_proto_response(
    solve_result: Result<(RequestInput, Vec<loki::Response>), Error>,
    model: &ModelRefs<'_>,
) -> navitia_proto::Response {
    match solve_result {
        Result::Err(err) => {
            error!("Error while solving request : {:?}", err);
            make_error_response(&err)
        }
        Ok((request_input, journeys)) => {
            let response_result = response::make_response(&request_input, journeys, model);
            match response_result {
                Result::Err(err) => {
                    error!(
                        "Error while encoding protobuf response for request : {:?}",
                        err
                    );
                    make_error_response(&err)
                }
                Ok(resp) => {
                    // trace!("{:#?}", resp);
                    resp
                }
            }
        }
    }
}

fn make_error_response(error: &Error) -> navitia_proto::Response {
    let mut proto_response = navitia_proto::Response::default();
    proto_response.set_response_type(navitia_proto::ResponseType::NoSolution);
    let mut proto_error = navitia_proto::Error::default();
    proto_error.set_id(navitia_proto::error::ErrorId::InternalError);
    proto_error.message = Some(format!("{}", error));
    proto_response.error = Some(proto_error);
    proto_response
}

fn make_places_nearby_proto_response(
    model: &ModelRefs,
    places: &mut PlacesNearbyIter,
    start_page: usize,
    count: usize,
) -> navitia_proto::Response {
    let pt_objects: Vec<navitia_proto::PtObject> = places
        .into_iter()
        .map(|(idx, distance)| navitia_proto::PtObject {
            name: model.stop_point_name(&idx).to_string(),
            uri: model.stop_point_uri(&idx),
            distance: Some(distance as i32),
            embedded_type: Some(navitia_proto::NavitiaType::StopPoint as i32),
            stop_point: Some(response::make_stop_point(&idx, model)),
            ..Default::default()
        })
        .collect();

    let start_index = start_page * count;
    let end_index = (start_page + 1) * count;
    let size = pt_objects.len();

    let range = match (start_index, end_index) {
        (si, ei) if (0..size).contains(&si) && (0..size).contains(&ei) => si..ei,
        (si, ei) if (0..size).contains(&si) && !(0..size).contains(&ei) => si..size,
        _ => 0..0,
    };
    navitia_proto::Response {
        places_nearby: pt_objects[range.clone()].to_owned(),
        pagination: Some(Pagination {
            start_page: i32::try_from(start_page).unwrap_or_default(),
            total_result: i32::try_from(size).unwrap_or_default(),
            items_per_page: i32::try_from(count).unwrap_or_default(),
            items_on_page: i32::try_from(range.len()).unwrap_or_default(),
            ..Default::default()
        }),
        ..Default::default()
    }
}

fn make_next_stop_times_request<'a>(
    proto: &'a navitia_proto::NextStopTimeRequest,
    model: &ModelRefs,
) -> Result<NextStopTimeRequestInput<'a>, Error> {
    let input = if let Some(input) = parse_filter(model, &proto.departure_filter, "departure_input")
    {
        input
    } else {
        return Err(format_err!("Cannot parse departure_filter"));
    };

    let filters = Filters::new(model, &proto.forbidden_uri, &[]);
    let from_datetime = if let Some(proto_datetime) = proto.from_datetime {
        let timestamp = i64::try_from(proto_datetime).with_context(|| {
            format!(
                "Datetime {} cannot be converted to a valid i64 timestamp.",
                proto_datetime
            )
        })?;
        loki::NaiveDateTime::from_timestamp(timestamp, 0)
    } else {
        return Err(format_err!("No from_datetime provided."));
    };
    let duration = u32::try_from(proto.duration)
        .with_context(|| format!("duration {} cannot be converted to u32.", proto.duration))?;

    let until_datetime = from_datetime + Duration::seconds(duration.into());

    let nb_stoptimes = u32::try_from(proto.nb_stoptimes)
        .with_context(|| format!("nb_stoptimes {} cannot be converted to u32.", proto.count))?;

    let real_time_level = match proto.realtime_level() {
        navitia_proto::RtLevel::BaseSchedule => RealTimeLevel::Base,
        navitia_proto::RtLevel::Realtime | navitia_proto::RtLevel::AdaptedSchedule => {
            RealTimeLevel::RealTime
        }
    };

    let start_page = usize::try_from(proto.start_page).with_context(|| {
        format!(
            "start_page {} cannot be converted to usize.",
            proto.start_page
        )
    })?;
    let count = usize::try_from(proto.count)
        .with_context(|| format!("count {} cannot be converted to usize.", proto.count))?;

    Ok(NextStopTimeRequestInput {
        input,
        filters,
        from_datetime,
        until_datetime,
        nb_stoptimes,
        real_time_level,
        start_page,
        count,
    })
}<|MERGE_RESOLUTION|>--- conflicted
+++ resolved
@@ -257,17 +257,10 @@
                 let (_, base_model, real_time_model) = rw_lock_read_guard.deref();
                 let model_refs = ModelRefs::new(base_model, real_time_model);
 
-<<<<<<< HEAD
                 let radius = places_nearby_request.distance;
                 let uri = places_nearby_request.uri;
-                let start_page = places_nearby_request.start_page as usize;
-                let count = places_nearby_request.count as usize;
-=======
-                let radius = places_nearbyy_request.distance;
-                let uri = places_nearbyy_request.uri;
-                let start_page = usize::try_from(places_nearbyy_request.start_page).unwrap_or(0);
-                let count = usize::try_from(places_nearbyy_request.count).unwrap_or(0);
->>>>>>> f35a57cc
+                let start_page = usize::try_from(places_nearby_request.start_page).unwrap_or(0);
+                let count = usize::try_from(places_nearby_request.count).unwrap_or(0);
 
                 match places_nearby_impl(&model_refs, &uri, radius) {
                     Ok(mut places_nearby_iter) => Ok(make_places_nearby_proto_response(
@@ -605,7 +598,7 @@
         return Err(format_err!("Cannot parse departure_filter"));
     };
 
-    let filters = Filters::new(model, &proto.forbidden_uri, &[]);
+    let filters = Filters::new(model, &proto.forbidden_uri, &[], false, false);
     let from_datetime = if let Some(proto_datetime) = proto.from_datetime {
         let timestamp = i64::try_from(proto_datetime).with_context(|| {
             format!(
