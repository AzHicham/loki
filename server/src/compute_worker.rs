// Copyright  (C) 2020, Kisio Digital and/or its affiliates. All rights reserved.
//
// This file is part of Navitia,
// the software to build cool stuff with public transport.
//
// Hope you'll enjoy and contribute to this project,
// powered by Kisio Digital (www.kisio.com).
// Help us simplify mobility and open public transport:
// a non ending quest to the responsive locomotion way of traveling!
//
// This contribution is a part of the research and development work of the
// IVA Project which aims to enhance traveler information and is carried out
// under the leadership of the Technological Research Institute SystemX,
// with the partnership and support of the transport organization authority
// Ile-De-France Mobilités (IDFM), SNCF, and public funds
// under the scope of the French Program "Investissements d’Avenir".
//
// LICENCE: This program is free software; you can redistribute it and/or modify
// it under the terms of the GNU Affero General Public License as published by
// the Free Software Foundation, either version 3 of the License, or
// (at your option) any later version.
//
// This program is distributed in the hope that it will be useful,
// but WITHOUT ANY WARRANTY; without even the implied warranty of
// MERCHANTABILITY or FITNESS FOR A PARTICULAR PURPOSE. See the
// GNU Affero General Public License for more details.
//
// You should have received a copy of the GNU Affero General Public License
// along with this program. If not, see <http://www.gnu.org/licenses/>.
//
// Stay tuned using
// twitter @navitia
// channel `#navitia` on riot https://riot.im/app/#/room/#navitia:matrix.org
// https://groups.google.com/d/forum/navitia
// www.navitia.io

use crate::{
    compute_worker::loki::schedule::NextStopTimeRequestInput,
    load_balancer::WorkerId,
    master_worker::Timetable,
    zmq_worker::{RequestMessage, ResponseMessage},
};
use anyhow::{bail, format_err, Context, Error};
use launch::{
    config,
    datetime::DateTimeRepresent,
    loki::{
        self,
        chrono::{Duration, Utc},
        filters::{parse_filter, Filter, Filters, StopFilter},
        models::{
            base_model::{BaseModel, PREFIX_ID_STOP_POINT},
            real_time_model::RealTimeModel,
            ModelRefs,
        },
<<<<<<< HEAD
        request::generic_request,
        schedule::generate_stops_for_next_stoptimes_request,
        timetables::{Timetables as TimetablesTrait, TimetablesIter},
=======
>>>>>>> 238485d5
        tracing::{debug, error, info, trace, warn},
        NaiveDateTime, PositiveDuration, RealTimeLevel, RequestInput, TransitData,
    },
    solver::Solver,
};
use std::{
    convert::TryFrom,
    iter,
    ops::Deref,
    sync::{Arc, RwLock},
};
use tokio::sync::mpsc;

<<<<<<< HEAD
=======
use crate::{
    load_balancer::WorkerId,
    zmq_worker::{RequestMessage, ResponseMessage},
};

>>>>>>> 238485d5
use super::{navitia_proto, response};

type Data = TransitData;
pub struct ComputeWorker {
    data_and_models: Arc<RwLock<(Data, BaseModel, RealTimeModel)>>,
    solver: Solver,
    worker_id: WorkerId,
    request_default_params: config::RequestParams,
    request_channel: mpsc::Receiver<RequestMessage>,
    responses_channel: mpsc::Sender<(WorkerId, ResponseMessage)>,
}

impl ComputeWorker {
    pub fn new(
        worker_id: WorkerId,
        data_and_models: Arc<RwLock<(TransitData, BaseModel, RealTimeModel)>>,
        request_default_params: config::RequestParams,
        responses_channel: mpsc::Sender<(WorkerId, ResponseMessage)>,
    ) -> (Self, mpsc::Sender<RequestMessage>) {
        let solver = Solver::new(0, 0);

        let (requests_channel_sender, requests_channel_receiver) = mpsc::channel(1);

        let result = Self {
            data_and_models,
            solver,
            worker_id,
            request_default_params,
            responses_channel,
            request_channel: requests_channel_receiver,
        };

        (result, requests_channel_sender)
    }

    pub fn run(mut self) {
        let run_result = self.run_loop();
        error!("Worker {} stopped : {:#?}", &self.worker_id.id, run_result);
    }

    pub fn run_loop(&mut self) -> Result<(), Error> {
        info!("Worker {} has launched.", self.worker_id.id);
        loop {
            // block on receiving message

            let has_request = self.request_channel.blocking_recv();

            let request_message = has_request.ok_or_else(|| {
                format_err!(
                    "Compute worker {} request channel is closed. This worker will stop.",
                    self.worker_id.id
                )
            })?;

            info!("Worker {} received a request.", self.worker_id.id);

            let reponse_result = self.handle_request(request_message.payload);
            let proto_response = match reponse_result {
                Err(err) => {
                    error!("An error occured while solving a request : {:#?}", err);
                    make_error_response(&err)
                }
                Ok(proto_response) => proto_response,
            };
            let response_message = ResponseMessage {
                payload: proto_response,
                client_id: request_message.client_id,
            };

            debug!("Worker {} finished solving.", self.worker_id.id);

            // block until the response is sent
            self.responses_channel
                .blocking_send((self.worker_id, response_message))
                .with_context(|| {
                    format!(
                        "Compute worker {} could not send response. This worker will stop.",
                        self.worker_id.id
                    )
                })?;

            debug!("Worker {} sent his response.", self.worker_id.id);
        }
    }

    fn handle_request(
        &mut self,
        proto_request: navitia_proto::Request,
    ) -> Result<navitia_proto::Response, Error> {
        check_deadline(&proto_request)?;

        match proto_request.requested_api() {
            navitia_proto::Api::PtPlanner => {
                let journey_request = proto_request.journeys.ok_or_else(|| {
                    format_err!("request.journey should not be empty for api PtPlanner.")
                });
                self.handle_journey_request(journey_request)
            }
            navitia_proto::Api::PlacesNearby => {
                let places_nearby_request = proto_request.places_nearby.ok_or_else(|| {
                    format_err!("request.places_nearby should not be empty for api PlacesNearby.")
                });
                self.handle_places_nearby(places_nearby_request)
            }
            navitia_proto::Api::NextDepartures => {
                let request = proto_request.next_stop_times.ok_or_else(|| {
                    format_err!(
                        "request.next_stop_times should not be empty for api NextDepartures."
                    )
                });
                self.handle_next_departures(request)
            }
            navitia_proto::Api::NextArrivals => {
                let request = proto_request.next_stop_times.ok_or_else(|| {
                    format_err!("request.next_stop_times should not be empty for api NextArrivals.")
                });
                self.handle_next_arrivals(request)
            }
            _ => {
                bail!(
                    "I can't handle the requested api : {:?}",
                    proto_request.requested_api()
                )
            }
        }
    }

    fn handle_journey_request(
        &mut self,
        proto_request: Result<navitia_proto::JourneysRequest, Error>,
    ) -> Result<navitia_proto::Response, Error> {
        match proto_request {
            Err(err) => {
                // send a response saying that the journey request could not be handled
                warn!("Could not handle journey request : {}", err);
                Ok(make_error_response(&err))
            }
            Ok(journey_request) => {
                let real_time_level = match journey_request.realtime_level() {
                    navitia_proto::RtLevel::BaseSchedule => RealTimeLevel::Base,
                    navitia_proto::RtLevel::Realtime | navitia_proto::RtLevel::AdaptedSchedule => {
                        RealTimeLevel::RealTime
                    }
                };
                let rw_lock_read_guard = self.data_and_models.read().map_err(|err| {
                    format_err!(
                        "Compute worker {} failed to acquire read lock on data_and_models. {}",
                        self.worker_id.id,
                        err
                    )
                })?;

                let (data, base_model, real_time_model) = rw_lock_read_guard.deref();
                let model_refs = ModelRefs::new(base_model, real_time_model);

                let solve_result = solve(
                    &journey_request,
                    data,
                    &model_refs,
                    &mut self.solver,
                    &self.request_default_params,
                    &config::ComparatorType::Basic,
                    real_time_level,
                );

                let response = make_proto_response(solve_result, &model_refs);
                Ok(response)
                // RwLock is released
            }
        }
    }

    fn handle_places_nearby(
        &mut self,
        proto_request: Result<navitia_proto::PlacesNearbyRequest, Error>,
    ) -> Result<navitia_proto::Response, Error> {
        match proto_request {
            Err(err) => {
                // send a response saying that the journey request could not be handled
                warn!("Could not handle places nearby request : {}", err);
                Ok(make_error_response(&err))
            }
            Ok(places_nearby_request) => {
                let rw_lock_read_guard = self.data_and_models.read().map_err(|err| {
                    format_err!(
                        "Compute worker {} failed to acquire read lock on data_and_models. {}",
                        self.worker_id.id,
                        err
                    )
                })?;

                let (_, base_model, real_time_model) = rw_lock_read_guard.deref();
                let model_refs = ModelRefs::new(base_model, real_time_model);

                let radius = places_nearby_request.distance;
                let uri = places_nearby_request.uri;
                let start_page = usize::try_from(places_nearby_request.start_page).unwrap_or(0);
                let count = usize::try_from(places_nearby_request.count).unwrap_or(0);

                match self.solver.solve_places_nearby(&model_refs, &uri, radius) {
                    Ok(mut places_nearby_iter) => Ok(response::make_places_nearby_proto_response(
                        &model_refs,
                        &mut places_nearby_iter,
                        start_page,
                        count,
                    )),
                    Err(err) => Ok(make_error_response(&format_err!("{}", err))),
                }
            }
        }
    }

    fn handle_next_departures(
        &mut self,
        proto_request: Result<navitia_proto::NextStopTimeRequest, Error>,
    ) -> Result<navitia_proto::Response, Error> {
        match proto_request {
            Err(err) => {
                // send a response saying that the journey request could not be handled
                warn!("Could not handle next stop times request : {}", err);
                Ok(make_error_response(&err))
            }
            Ok(request) => {
                let rw_lock_read_guard = self.data_and_models.read().map_err(|err| {
                    format_err!(
                        "Compute worker {} failed to acquire read lock on data_and_models. {}",
                        self.worker_id.id,
                        err
                    )
                })?;

                let (data, base_model, real_time_model) = rw_lock_read_guard.deref();
                let model_refs = ModelRefs::new(base_model, real_time_model);

                let response_proto = match make_next_stop_times_request(
                    &request,
                    &request.departure_filter,
                    &model_refs,
                ) {
                    Ok(request_input) => {
                        let response =
                            self.solver
                                .solve_next_departure(data, &model_refs, &request_input);
                        match response {
                            Result::Err(err) => {
                                error!("Error while solving request : {:?}", err);
                                make_error_response(&format_err!("{}", err))
                            }
                            Ok(response) => {
                                let start_page = usize::try_from(request.start_page).unwrap_or(0);
                                let count = usize::try_from(request.count).unwrap_or(0);

                                let response_result = response::make_next_departures_proto_response(
                                    &request_input,
                                    response,
                                    &model_refs,
                                    start_page,
                                    count,
                                );
                                match response_result {
                                    Result::Err(err) => {
                                        error!(
                                            "Error while encoding protobuf response for request : {:?}",
                                            err
                                        );
                                        make_error_response(&err)
                                    }
                                    Ok(resp) => resp,
                                }
                            }
                        }
                    }
                    Err(err) => {
                        error!(
                            "Error while creating request input for next_departure : {:?}",
                            err
                        );
                        make_error_response(&format_err!("{}", err))
                    }
                };

                Ok(response_proto)
            }
        }
    }

    fn handle_next_arrivals(
        &mut self,
        proto_request: Result<navitia_proto::NextStopTimeRequest, Error>,
    ) -> Result<navitia_proto::Response, Error> {
        match proto_request {
            Err(err) => {
                // send a response saying that the journey request could not be handled
                warn!("Could not handle next stop times request : {}", err);
                Ok(make_error_response(&err))
            }
            Ok(request) => {
                let rw_lock_read_guard = self.data_and_models.read().map_err(|err| {
                    format_err!(
                        "Compute worker {} failed to acquire read lock on data_and_models. {}",
                        self.worker_id.id,
                        err
                    )
                })?;

                let (data, base_model, real_time_model) = rw_lock_read_guard.deref();
                let model_refs = ModelRefs::new(base_model, real_time_model);

                let response_proto = match make_next_stop_times_request(
                    &request,
                    &request.arrival_filter,
                    &model_refs,
                ) {
                    Ok(request_input) => {
                        let response =
                            self.solver
                                .solve_next_arrivals(data, &model_refs, &request_input);
                        match response {
                            Result::Err(err) => {
                                error!("Error while solving request : {:?}", err);
                                make_error_response(&format_err!("{}", err))
                            }
                            Ok(response) => {
                                let start_page = usize::try_from(request.start_page).unwrap_or(0);
                                let count = usize::try_from(request.count).unwrap_or(0);

                                let response_result = response::make_next_arrivals_proto_response(
                                    &request_input,
                                    response,
                                    &model_refs,
                                    start_page,
                                    count,
                                );
                                match response_result {
                                    Result::Err(err) => {
                                        error!(
                                            "Error while encoding protobuf response for request : {:?}",
                                            err
                                        );
                                        make_error_response(&err)
                                    }
                                    Ok(resp) => resp,
                                }
                            }
                        }
                    }
                    Err(err) => {
                        error!(
                            "Error while creating request input for next_arrivals : {:?}",
                            err
                        );
                        make_error_response(&format_err!("{}", err))
                    }
                };

                Ok(response_proto)
            }
        }
    }
}

fn check_deadline(proto_request: &navitia_proto::Request) -> Result<(), Error> {
    if let Some(deadline_str) = &proto_request.deadline {
        let datetime_result = NaiveDateTime::parse_from_str(deadline_str, "%Y%m%dT%H%M%S,%f");
        match datetime_result {
            Ok(datetime) => {
                let now = Utc::now().naive_utc();
                if now > datetime {
                    return Err(format_err!("Deadline reached."));
                }
            }
            Err(err) => {
                warn!(
                    "Could not parse deadline string {}. Error : {}",
                    deadline_str, err
                );
            }
        }
    }
    Ok(())
}

<<<<<<< HEAD
fn solve<Timetables>(
=======
use crate::navitia_proto::Pagination;

fn solve(
>>>>>>> 238485d5
    journey_request: &navitia_proto::JourneysRequest,
    data: &TransitData,
    model: &ModelRefs<'_>,
    solver: &mut Solver,
    request_default_params: &config::RequestParams,
    comparator_type: &config::ComparatorType,
    real_time_level: RealTimeLevel,
) -> Result<(RequestInput, Vec<loki::response::Response>), Error> {
    // println!("{:#?}", journey_request);
    let departures_stop_point_and_fallback_duration = journey_request
        .origin
        .iter()
        .enumerate()
        .filter_map(|(idx, location_context)| {
            let duration = u32::try_from(location_context.access_duration)
                .map(|duration_u32| PositiveDuration::from_hms(0, 0, duration_u32))
                .ok()
                .or_else(|| {
                    warn!(
                        "The {}th departure stop point {} has a fallback duration {} \
                        that cannot be converted to u32. I ignore it",
                        idx, location_context.place, location_context.access_duration
                    );
                    None
                })?;
            let stop_point_uri = location_context
                .place
                .strip_prefix(PREFIX_ID_STOP_POINT)
                .map(|uri| uri.to_string())
                .or_else(|| {
                    warn!(
                        "The {}th arrival stop point has an uri {} \
                        that doesn't start with `stop_point:`. I ignore it",
                        idx, location_context.place,
                    );
                    None
                })?;
            // let trimmed = location_context.place.trim_start_matches("stop_point:");
            // let stop_point_uri = format!("StopPoint:{}", trimmed);
            // let stop_point_uri = location_context.place.clone();
            Some((stop_point_uri, duration))
        })
        .collect();

    let arrivals_stop_point_and_fallback_duration = journey_request
        .destination
        .iter()
        .enumerate()
        .filter_map(|(idx, location_context)| {
            let duration = u32::try_from(location_context.access_duration)
                .map(|duration_u32| PositiveDuration::from_hms(0, 0, duration_u32))
                .ok()
                .or_else(|| {
                    warn!(
                        "The {}th arrival stop point {} has a fallback duration {}\
                        that cannot be converted to u32. I ignore it",
                        idx, location_context.place, location_context.access_duration
                    );
                    None
                })?;
            let stop_point_uri = location_context
                .place
                .strip_prefix(PREFIX_ID_STOP_POINT)
                .map(|uri| uri.to_string())
                .or_else(|| {
                    warn!(
                        "The {}th arrival stop point has an uri {} \
                        that doesn't start with `stop_point:`. I ignore it",
                        idx, location_context.place,
                    );
                    None
                })?;
            // let trimmed = location_context.place.trim_start_matches("stop_point:");
            // let stop_point_uri = format!("StopPoint:{}", trimmed);
            // let stop_point_uri = location_context.place.clone();
            Some((stop_point_uri, duration))
        })
        .collect();

    let departure_timestamp_u64 = journey_request
        .datetimes
        .get(0)
        .ok_or_else(|| format_err!("No departure datetime provided."))?;
    let departure_timestamp_i64 = i64::try_from(*departure_timestamp_u64).with_context(|| {
        format!(
            "The departure datetime {} cannot be converted to a valid i64 timestamp.",
            departure_timestamp_u64
        )
    })?;
    let departure_datetime = loki::NaiveDateTime::from_timestamp(departure_timestamp_i64, 0);

    info!(
        "Requested timestamp {}, datetime {}",
        departure_timestamp_u64, departure_datetime
    );

    let max_journey_duration = u32::try_from(journey_request.max_duration)
        .map(|duration| PositiveDuration::from_hms(0, 0, duration))
        .unwrap_or_else(|_| {
            warn!(
                "The max duration {} cannot be converted to a u32.\
                I'm gonna use the default {} as max duration",
                journey_request.max_duration, request_default_params.max_journey_duration
            );
            request_default_params.max_journey_duration
        });

    let max_nb_of_legs = u8::try_from(journey_request.max_transfers + 1).unwrap_or_else(|_| {
        warn!(
            "The max nb of transfers {} cannot be converted to a u8.\
                    I'm gonna use the default {} as the max nb of legs",
            journey_request.max_transfers, request_default_params.max_nb_of_legs
        );
        request_default_params.max_nb_of_legs
    });

    let must_be_wheelchair_accessible = journey_request.wheelchair.unwrap_or(false);
    let must_be_bike_accessible = journey_request.bike_in_pt.unwrap_or(false);

    let data_filters = Filters::new(
        model,
        journey_request.forbidden_uris.iter(),
        journey_request.allowed_id.iter(),
        must_be_wheelchair_accessible,
        must_be_bike_accessible,
    );

    let request_input = RequestInput {
        datetime: departure_datetime,
        departures_stop_point_and_fallback_duration,
        arrivals_stop_point_and_fallback_duration,
        leg_arrival_penalty: request_default_params.leg_arrival_penalty,
        leg_walking_penalty: request_default_params.leg_walking_penalty,
        max_nb_of_legs,
        max_journey_duration,
        too_late_threshold: request_default_params.too_late_threshold,
        real_time_level,
    };

    let datetime_represent = match journey_request.clockwise {
        true => DateTimeRepresent::Departure,
        false => DateTimeRepresent::Arrival,
    };
    trace!("{:#?}", request_input);

    let responses = solver.solve_journey_request(
        data,
        model,
        &request_input,
        data_filters,
        comparator_type,
        &datetime_represent,
    )?;
    for response in &responses {
        debug!("{}", response.print(model)?);
    }
    Ok((request_input, responses))
}

fn make_proto_response(
    solve_result: Result<(RequestInput, Vec<loki::Response>), Error>,
    model: &ModelRefs<'_>,
) -> navitia_proto::Response {
    match solve_result {
        Result::Err(err) => {
            error!("Error while solving request : {:?}", err);
            make_error_response(&err)
        }
        Ok((request_input, journeys)) => {
            let response_result = response::make_response(&request_input, journeys, model);
            match response_result {
                Result::Err(err) => {
                    error!(
                        "Error while encoding protobuf response for request : {:?}",
                        err
                    );
                    make_error_response(&err)
                }
                Ok(resp) => {
                    // trace!("{:#?}", resp);
                    resp
                }
            }
        }
    }
}

fn make_error_response(error: &Error) -> navitia_proto::Response {
    let mut proto_response = navitia_proto::Response::default();
    proto_response.set_response_type(navitia_proto::ResponseType::NoSolution);
    let mut proto_error = navitia_proto::Error::default();
    proto_error.set_id(navitia_proto::error::ErrorId::InternalError);
    proto_error.message = Some(format!("{}", error));
    proto_response.error = Some(proto_error);
    proto_response
}

fn make_next_stop_times_request<'a>(
    proto: &'a navitia_proto::NextStopTimeRequest,
    input_filter: &String,
    model: &ModelRefs,
) -> Result<NextStopTimeRequestInput<'a>, Error> {
    let input_stop_points =
        generate_stops_for_next_stoptimes_request(input_filter, &proto.forbidden_uri, model);

    let forbidden_vehicle_filter = |uri: &str| {
        let is_stop_filter = matches!(
            parse_filter(model, uri, "next_stoptimes_forbidden_uri"),
            Some(Filter::Stop(StopFilter::StopPoint(_)))
                | Some(Filter::Stop(StopFilter::StopArea(_)))
        );
        !is_stop_filter
    };

    info!("--------- {:?}", input_stop_points);

    let forbidden_vehicle = Filters::new(
        model,
        proto
            .forbidden_uri
            .iter()
            .filter(|uri| forbidden_vehicle_filter(uri)),
        iter::empty(),
        false,
        false,
    );

    info!("--------- {:?}", proto.duration);
    let from_datetime = if let Some(proto_datetime) = proto.from_datetime {
        let timestamp = i64::try_from(proto_datetime).with_context(|| {
            format!(
                "Datetime {} cannot be converted to a valid i64 timestamp.",
                proto_datetime
            )
        })?;
        loki::NaiveDateTime::from_timestamp(timestamp, 0)
    } else {
        return Err(format_err!("No from_datetime provided."));
    };
    let duration = u32::try_from(proto.duration)
        .with_context(|| format!("duration {} cannot be converted to u32.", proto.duration))?;

    info!("--------- {:?}", duration);

    let until_datetime = from_datetime + Duration::seconds(duration.into());

    let max_response = u32::try_from(proto.nb_stoptimes)
        .with_context(|| format!("nb_stoptimes {} cannot be converted to u32.", proto.count))?;

    let real_time_level = match proto.realtime_level() {
        navitia_proto::RtLevel::BaseSchedule => RealTimeLevel::Base,
        navitia_proto::RtLevel::Realtime | navitia_proto::RtLevel::AdaptedSchedule => {
            RealTimeLevel::RealTime
        }
    };

    Ok(NextStopTimeRequestInput {
        input_stop_points,
        forbidden_vehicle,
        from_datetime,
        until_datetime,
        max_response,
        real_time_level,
    })
}<|MERGE_RESOLUTION|>--- conflicted
+++ resolved
@@ -34,10 +34,10 @@
 // https://groups.google.com/d/forum/navitia
 // www.navitia.io
 
+use super::{navitia_proto, response};
 use crate::{
     compute_worker::loki::schedule::NextStopTimeRequestInput,
     load_balancer::WorkerId,
-    master_worker::Timetable,
     zmq_worker::{RequestMessage, ResponseMessage},
 };
 use anyhow::{bail, format_err, Context, Error};
@@ -53,12 +53,7 @@
             real_time_model::RealTimeModel,
             ModelRefs,
         },
-<<<<<<< HEAD
-        request::generic_request,
         schedule::generate_stops_for_next_stoptimes_request,
-        timetables::{Timetables as TimetablesTrait, TimetablesIter},
-=======
->>>>>>> 238485d5
         tracing::{debug, error, info, trace, warn},
         NaiveDateTime, PositiveDuration, RealTimeLevel, RequestInput, TransitData,
     },
@@ -71,16 +66,6 @@
     sync::{Arc, RwLock},
 };
 use tokio::sync::mpsc;
-
-<<<<<<< HEAD
-=======
-use crate::{
-    load_balancer::WorkerId,
-    zmq_worker::{RequestMessage, ResponseMessage},
-};
-
->>>>>>> 238485d5
-use super::{navitia_proto, response};
 
 type Data = TransitData;
 pub struct ComputeWorker {
@@ -462,13 +447,7 @@
     Ok(())
 }
 
-<<<<<<< HEAD
-fn solve<Timetables>(
-=======
-use crate::navitia_proto::Pagination;
-
 fn solve(
->>>>>>> 238485d5
     journey_request: &navitia_proto::JourneysRequest,
     data: &TransitData,
     model: &ModelRefs<'_>,
