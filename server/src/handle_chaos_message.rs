--- conflicted
+++ resolved
@@ -39,16 +39,9 @@
 use launch::loki::{
     chrono::NaiveTime,
     models::real_time_disruption::{
-<<<<<<< HEAD
         ApplicationPattern, Cause, ChannelType, DateTimePeriod, Disruption, Effect, Impact,
         Impacted, Informed, LineId, LineSectionDisruption, Message, NetworkId, RouteId, Severity,
         StopAreaId, StopPointId, Tag, TimeSlot, VehicleJourneyId,
-=======
-        ApplicationPattern, Cause, ChannelType, DateTimePeriod, Disruption, DisruptionProperty,
-        Effect, Impact, Impacted, Informed, LineDisruption, LineSectionDisruption, Message,
-        NetworkDisruption, PtObjectType, RouteDisruption, Severity, StopAreaDisruption,
-        StopPointDisruption, Tag, TimeSlot, TripDisruption,
->>>>>>> 309f2608
     },
     NaiveDateTime,
 };
