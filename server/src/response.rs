// Copyright  (C) 2020, Kisio Digital and/or its affiliates. All rights reserved.
//
// This file is part of Navitia,
// the software to build cool stuff with public transport.
//
// Hope you'll enjoy and contribute to this project,
// powered by Kisio Digital (www.kisio.com).
// Help us simplify mobility and open public transport:
// a non ending quest to the responsive locomotion way of traveling!
//
// This contribution is a part of the research and development work of the
// IVA Project which aims to enhance traveler information and is carried out
// under the leadership of the Technological Research Institute SystemX,
// with the partnership and support of the transport organization authority
// Ile-De-France Mobilités (IDFM), SNCF, and public funds
// under the scope of the French Program "Investissements d’Avenir".
//
// LICENCE: This program is free software; you can redistribute it and/or modify
// it under the terms of the GNU Affero General Public License as published by
// the Free Software Foundation, either version 3 of the License, or
// (at your option) any later version.
//
// This program is distributed in the hope that it will be useful,
// but WITHOUT ANY WARRANTY; without even the implied warranty of
// MERCHANTABILITY or FITNESS FOR A PARTICULAR PURPOSE. See the
// GNU Affero General Public License for more details.
//
// You should have received a copy of the GNU Affero General Public License
// along with this program. If not, see <http://www.gnu.org/licenses/>.
//
// Stay tuned using
// twitter @navitia
// channel `#navitia` on riot https://riot.im/app/#/room/#navitia:matrix.org
// https://groups.google.com/d/forum/navitia
// www.navitia.io

use crate::navitia_proto::{self};
use std::collections::HashSet;

use launch::loki::{
    self,
    models::{
        real_time_disruption::{
            chaos_disruption::{
                ApplicationPattern, ChannelType, DisruptionProperty, Impacted, Informed,
                LineSection, Message, RailSection, Severity, TimeSlot,
            },
            time_periods::TimePeriod,
            Effect,
        },
        real_time_model::{ChaosImpactIdx, KirinDisruptionIdx},
        Coord, ModelRefs, StopPointIdx, StopTimes, Timezone, VehicleJourneyIdx,
    },
    schedule::{ScheduleOn, ScheduleRequestInput, ScheduleResponse},
    tracing::warn,
    RealTimeLevel, RequestInput,
};

use loki::{
    response::{TransferSection, VehicleSection, WaitingSection},
    tracing::error,
};

use loki::{
    chrono::{self, NaiveDate, NaiveDateTime},
    geometry::distance_coord_to_coord,
};

use anyhow::{bail, format_err, Context, Error};
use launch::loki::{
    chrono::Timelike,
    models::base_model::{
        VehicleJourneyPropertyKey::{
            AirConditioned, AppropriateEscort, AppropriateSignage, AudibleAnnouncement,
            BikeAccepted, SchoolVehicle, VisualAnnouncement, WheelChairAccessible,
        },
        PREFIX_ID_COMMERCIAL_MODE, PREFIX_ID_LINE, PREFIX_ID_NETWORK, PREFIX_ID_PHYSICAL_MODE,
        PREFIX_ID_ROUTE, PREFIX_ID_VEHICLE_JOURNEY,
    },
<<<<<<< HEAD
    transit_model::objects::{
        Availability, Line, Network, Route, StopArea, Time as TransitModelTime,
    },
=======
    places_nearby::PlacesNearbyIter,
    transit_model::objects::{Availability, Line, Network, Route, StopArea},
>>>>>>> f4517b18
};
use std::convert::TryFrom;

pub fn make_response(
    request_input: &RequestInput,
    journeys: Vec<loki::Response>,
    model: &ModelRefs<'_>,
) -> Result<navitia_proto::Response, Error> {
    let mut proto = navitia_proto::Response {
        journeys: journeys
            .iter()
            .enumerate()
            .map(|(idx, journey)| make_journey(request_input, journey, idx, model))
            .collect::<Result<Vec<_>, _>>()?,
        feed_publishers: make_feed_publishers(model),
        impacts: make_impacts(&journeys, model),
        ..Default::default()
    };

    proto.set_response_type(navitia_proto::ResponseType::ItineraryFound);

    Ok(proto)
}

fn make_impacts(journeys: &[loki::Response], model: &ModelRefs<'_>) -> Vec<navitia_proto::Impact> {
    let mut chaos_impacts = HashSet::new();
    let mut kirin_disruptions = HashSet::new();
    for journey in journeys {
        fill_linked_chaos_impacts_and_kirin_disruptions(
            &journey.first_vehicle,
            model,
            &mut chaos_impacts,
            &mut kirin_disruptions,
        );

        for (_, _, vehicle) in &journey.connections {
            fill_linked_chaos_impacts_and_kirin_disruptions(
                vehicle,
                model,
                &mut chaos_impacts,
                &mut kirin_disruptions,
            );
        }
    }

    let mut result = Vec::with_capacity(chaos_impacts.len() + kirin_disruptions.len());
    for chaos_impact_idx in chaos_impacts.iter() {
        let impact_result = make_chaos_impact(chaos_impact_idx, model);
        match impact_result {
            Ok(impact) => {
                result.push(impact);
            }
            Err(err) => {
                error!(
                    "Could not make protobuf for chaos impact idx {:?}. {:?}",
                    chaos_impact_idx, err
                );
            }
        }
    }

    for kirin_disruption_idx in kirin_disruptions.iter() {
        let impact_result = make_kirin_impact(*kirin_disruption_idx, model);
        match impact_result {
            Ok(impact) => {
                result.push(impact);
            }
            Err(err) => {
                error!(
                    "Could not make protobuf for kirin disruption idx {:?}. {:?}",
                    kirin_disruption_idx, err
                );
            }
        }
    }

    result
}

fn fill_linked_chaos_impacts_and_kirin_disruptions(
    vehicle: &VehicleSection,
    models: &ModelRefs<'_>,
    chaos_impacts: &mut HashSet<ChaosImpactIdx>,
    kirin_disruptions: &mut HashSet<KirinDisruptionIdx>,
) {
    if let VehicleJourneyIdx::Base(base_vj_idx) = vehicle.vehicle_journey {
        let has_impacts = models
            .real_time
            .get_linked_chaos_impacts(base_vj_idx, vehicle.day_for_vehicle_journey);
        if let Some(impacts) = has_impacts {
            for impact_idx in impacts {
                chaos_impacts.insert(impact_idx.0.clone());
            }
        }
    }

    if let Some(kirin_disruption_idx) = models
        .real_time
        .get_linked_kirin_disruption(&vehicle.vehicle_journey, vehicle.day_for_vehicle_journey)
    {
        kirin_disruptions.insert(*kirin_disruption_idx);
    }
}

fn worst_effect_on_journey(journey: &loki::Response, models: &ModelRefs<'_>) -> Option<Effect> {
    let first_section_effect = worst_effect_on_vehicle(&journey.first_vehicle, models);
    let other_sections_worst_effect = journey
        .connections
        .iter()
        .filter_map(|(_, _, vehicle_section)| worst_effect_on_vehicle(vehicle_section, models))
        .max();

    first_section_effect
        .iter()
        .chain(other_sections_worst_effect.iter())
        .max()
        .copied()
}

fn worst_effect_on_vehicle(
    vehicle_section: &VehicleSection,
    models: &ModelRefs<'_>,
) -> Option<Effect> {
    let vehicle_journey_idx = &vehicle_section.vehicle_journey;
    let date = vehicle_section.day_for_vehicle_journey;
    let has_chaos_worst_effect = if let VehicleJourneyIdx::Base(base_vj_idx) = vehicle_journey_idx {
        let has_impacts = models
            .real_time
            .get_linked_chaos_impacts(*base_vj_idx, date);
        has_impacts.and_then(|impacts| {
            impacts
                .iter()
                .map(|chaos_impact_idx| {
                    let (_, chaos_impact) = models
                        .real_time
                        .get_chaos_disruption_and_impact(&chaos_impact_idx.0);
                    chaos_impact.severity.effect
                })
                .max()
        })
    } else {
        None
    };

    let has_kirin_worst_effect = models
        .real_time
        .get_linked_kirin_disruption(vehicle_journey_idx, date)
        .map(|kirin_disruption_idx| {
            let kirin_disruption = models.real_time.get_kirin_disruption(*kirin_disruption_idx);
            kirin_disruption.effect
        });

    has_chaos_worst_effect
        .iter()
        .chain(has_kirin_worst_effect.iter())
        .max()
        .copied()
}

fn effect_to_string(effect: Effect) -> String {
    match effect {
        Effect::NoService => "NO_SERVICE",
        Effect::ReducedService => "REDUCED_SERVICE",
        Effect::SignificantDelays => "SIGNIFICANT_DELAYS",
        Effect::Detour => "DETOUR",
        Effect::AdditionalService => "ADDITIONAL_SERVICE",
        Effect::ModifiedService => "MODIFIED_SERVICE",
        Effect::OtherEffect => "OTHER_EFFECT",
        Effect::UnknownEffect => "UNKNOWN_EFFECT",
        Effect::StopMoved => "STOP_MOVED",
    }
    .to_string()
}

fn make_journey(
    request_input: &RequestInput,
    journey: &loki::Response,
    journey_id: usize,
    model: &ModelRefs<'_>,
) -> Result<navitia_proto::Journey, Error> {
    // we have one section for the first vehicle,
    // and then for each connection, the 3 sections : transfer, waiting, vehicle
    let nb_of_sections = journey.nb_of_sections();

    let mut proto = navitia_proto::Journey {
        calendars: make_calendars(model),
        duration: Some(i32::try_from(journey.total_duration())?),
        nb_transfers: Some(i32::try_from(journey.nb_of_transfers())?),
        departure_date_time: Some(to_u64_timestamp(&journey.first_vehicle_board_datetime())?),
        arrival_date_time: Some(to_u64_timestamp(&journey.last_vehicle_debark_datetime())?),
        sections: Vec::with_capacity(nb_of_sections), // to be filled below
        sn_dur: Some(u64::try_from(journey.total_fallback_duration())?),
        transfer_dur: Some(u64::try_from(journey.total_transfer_duration())?),
        nb_sections: Some(u32::try_from(journey.nb_of_sections())?),
        durations: Some(navitia_proto::Durations {
            total: Some(i32::try_from(journey.total_duration())?),
            walking: Some(i32::try_from(journey.total_transfer_duration())?),
            bike: Some(0),
            car: Some(0),
            ridesharing: Some(0),
            taxi: Some(0),
        }),
        requested_date_time: Some(to_u64_timestamp(&request_input.datetime)?),
        most_serious_disruption_effect: worst_effect_on_journey(journey, model)
            .map(effect_to_string),
        ..Default::default()
    };

    let section_id = format!("section_{}_{}", journey_id, 0);
    proto.sections.push(make_public_transport_section(
        &journey.first_vehicle,
        model,
        section_id,
        request_input.real_time_level,
    )?);

    for (connection_idx, connection) in journey.connections.iter().enumerate() {
        {
            let section_id = format!("section_{}_{}", journey_id, 1 + 3 * connection_idx);
            let transfer_section = &connection.0;
            let proto_section = make_transfer_section(transfer_section, model, section_id)?;
            proto.sections.push(proto_section);
        }
        {
            let section_id = format!("section_{}_{}", journey_id, 2 + 3 * connection_idx);
            let waiting_section = &connection.1;
            let proto_section = make_waiting_section(waiting_section, model, section_id)?;
            proto.sections.push(proto_section);
        }
        {
            let section_id = format!("section_{}_{}", journey_id, 3 + 3 * connection_idx);
            let vehicle_section = &connection.2;
            let proto_section = make_public_transport_section(
                vehicle_section,
                model,
                section_id,
                request_input.real_time_level,
            )?;
            proto.sections.push(proto_section);
        }
    }

    proto.co2_emission = compute_journey_co2_emission(proto.sections.as_slice());

    Ok(proto)
}

fn make_transfer_section(
    transfer_section: &TransferSection,
    model: &ModelRefs<'_>,
    section_id: String,
) -> Result<navitia_proto::Section, Error> {
    let mut proto = navitia_proto::Section {
        origin: Some(make_stop_point_pt_object(
            &transfer_section.from_stop_point,
            model,
        )?),
        destination: Some(make_stop_point_pt_object(
            &transfer_section.to_stop_point,
            model,
        )?),
        duration: Some(duration_to_i32(
            &transfer_section.from_datetime,
            &transfer_section.to_datetime,
        )?),
        begin_date_time: Some(to_u64_timestamp(&transfer_section.from_datetime)?),
        end_date_time: Some(to_u64_timestamp(&transfer_section.to_datetime)?),
        id: Some(section_id),
        ..Default::default()
    };
    proto.set_type(navitia_proto::SectionType::Transfer);

    proto.set_transfer_type(navitia_proto::TransferType::Walking);

    Ok(proto)
}

fn make_waiting_section(
    waiting_section: &WaitingSection,
    model: &ModelRefs<'_>,
    section_id: String,
) -> Result<navitia_proto::Section, Error> {
    let mut proto = navitia_proto::Section {
        origin: Some(make_stop_point_pt_object(
            &waiting_section.stop_point,
            model,
        )?),
        destination: Some(make_stop_point_pt_object(
            &waiting_section.stop_point,
            model,
        )?),
        duration: Some(duration_to_i32(
            &waiting_section.from_datetime,
            &waiting_section.to_datetime,
        )?),
        begin_date_time: Some(to_u64_timestamp(&waiting_section.from_datetime)?),
        end_date_time: Some(to_u64_timestamp(&waiting_section.to_datetime)?),
        id: Some(section_id),
        ..Default::default()
    };

    proto.set_type(navitia_proto::SectionType::Waiting);

    Ok(proto)
}

fn make_public_transport_section(
    vehicle_section: &VehicleSection,
    model: &ModelRefs<'_>,
    section_id: String,
    real_time_level: RealTimeLevel,
) -> Result<navitia_proto::Section, Error> {
    let vehicle_journey_idx = &vehicle_section.vehicle_journey;
    let date = vehicle_section.day_for_vehicle_journey;
    let from_stoptime_idx = vehicle_section.from_stoptime_idx;
    let from_stop_point_idx = model
        .stop_point_at(
            vehicle_journey_idx,
            from_stoptime_idx,
            date,
            real_time_level,
        )
        .ok_or_else(|| {
            format_err!(
                "No stoptime at idx {:?} for vehicle journey {} on {}",
                from_stoptime_idx,
                model.vehicle_journey_name(vehicle_journey_idx),
                date
            )
        })?;

    let to_stoptime_idx = vehicle_section.to_stoptime_idx;
    let to_stop_point_idx = model
        .stop_point_at(vehicle_journey_idx, to_stoptime_idx, date, real_time_level)
        .ok_or_else(|| {
            format_err!(
                "No stoptime at idx {:?} for vehicle journey {} on {}",
                to_stoptime_idx,
                model.vehicle_journey_name(vehicle_journey_idx),
                date
            )
        })?;

    let stop_times = model
        .stop_times(
            vehicle_journey_idx,
            date,
            from_stoptime_idx,
            to_stoptime_idx,
            real_time_level,
        )
        .ok_or_else(|| {
            format_err!(
                "On vehicle journey {} on {} at {:?}, could not get stoptimes range [{:?}, {:?}] ",
                model.vehicle_journey_name(vehicle_journey_idx),
                date,
                real_time_level,
                from_stoptime_idx,
                to_stoptime_idx,
            )
        })?;

    let additional_informations =
        make_additional_informations(vehicle_section, real_time_level, model);
    let shape = make_shape_from_stop_points(stop_times.clone(), model);
    let length_f64 = compute_length_public_transport_section(shape.as_slice());
    let co2_emission = compute_section_co2_emission(length_f64, vehicle_journey_idx, model);

    let timezone = model.timezone(vehicle_journey_idx, date);

    let mut proto = navitia_proto::Section {
        origin: Some(make_stop_point_pt_object(&from_stop_point_idx, model)?),
        destination: Some(make_stop_point_pt_object(&to_stop_point_idx, model)?),
        pt_display_informations: Some(make_pt_display_info(
            &vehicle_section.vehicle_journey,
            date,
            real_time_level,
            model,
        )),
        stop_date_times: make_stop_datetimes(stop_times, timezone, date, model)?,
        shape,
        length: Some(length_f64 as i32),
        co2_emission,
        duration: Some(duration_to_i32(
            &vehicle_section.from_datetime,
            &vehicle_section.to_datetime,
        )?),
        begin_date_time: Some(to_u64_timestamp(&vehicle_section.from_datetime)?),
        end_date_time: Some(to_u64_timestamp(&vehicle_section.to_datetime)?),
        id: Some(section_id),
        additional_informations,
        ..Default::default()
    };

    proto.set_type(navitia_proto::SectionType::PublicTransport);

    Ok(proto)
}

fn make_stop_point_pt_object(
    stop_point_idx: &StopPointIdx,
    model: &ModelRefs<'_>,
) -> Result<navitia_proto::PtObject, Error> {
    let mut proto = navitia_proto::PtObject {
        name: model.stop_point_name(stop_point_idx).to_string(),
        uri: model.stop_point_uri(stop_point_idx),
        stop_point: Some(make_stop_point(stop_point_idx, model)),
        ..Default::default()
    };
    proto.set_embedded_type(navitia_proto::NavitiaType::StopPoint);

    Ok(proto)
}

pub fn make_stop_point(
    stop_point_idx: &StopPointIdx,
    model: &ModelRefs,
) -> navitia_proto::StopPoint {
    let has_coord = model.coord(stop_point_idx);

    let coord_proto = has_coord
        .as_ref()
        .map(|coord| navitia_proto::GeographicalCoord {
            lat: coord.lat,
            lon: coord.lon,
        });

    let has_street_name = model.street_name(stop_point_idx);

    // we create Some(navitia_proto::Address) only if we have a street name for this stop point
    let proto_address = has_street_name.map(|street_name| navitia_proto::Address {
        uri: has_coord
            .as_ref()
            .map(|coord| format!("{};{}", coord.lat, coord.lon)),
        house_number: model
            .house_number(stop_point_idx)
            .map(|number_str| number_str.parse::<i32>().unwrap_or_default()),
        coord: coord_proto.clone(),
        name: Some(street_name.to_string()),
        label: Some(street_name.to_string()),
        ..Default::default()
    });

    let stop_point_name = model.stop_point_name(stop_point_idx);
    let proto = navitia_proto::StopPoint {
        name: Some(stop_point_name.to_string()),
        // uri: Some(stop_point.id.clone()),
        uri: Some(model.stop_point_uri(stop_point_idx)),
        coord: coord_proto,
        address: proto_address,
        label: Some(stop_point_name.to_string()),
        stop_area: make_stop_area(stop_point_idx, model),
        codes: model.codes(stop_point_idx).map_or(Vec::new(), |iter| {
            iter.map(|(key, value)| navitia_proto::Code {
                r#type: key.clone(),
                value: value.clone(),
            })
            .collect()
        }),
        platform_code: model.platform_code(stop_point_idx).map(ToString::to_string),
        has_equipments: make_equipments(stop_point_idx, model),
        fare_zone: model
            .fare_zone_id(stop_point_idx)
            .map(|s| navitia_proto::FareZone {
                name: Some(s.to_string()),
            }),
        ..Default::default()
    };

    proto
}

fn make_stop_area(
    stop_point_idx: &StopPointIdx,
    model: &ModelRefs,
) -> Option<navitia_proto::StopArea> {
    let stop_area_name = model.stop_area_id(stop_point_idx);
    let coord =
        model
            .stop_area_coord(stop_area_name)
            .map(|coord| navitia_proto::GeographicalCoord {
                lat: coord.lat,
                lon: coord.lon,
            });
    let proto = navitia_proto::StopArea {
        name: Some(stop_area_name.to_string()),
        uri: model.stop_area_uri(stop_area_name),
        coord,
        label: Some(stop_area_name.to_string()),
        codes: model
            .stop_area_codes(stop_area_name)
            .map(|codes| {
                codes
                    .map(|(key, value)| navitia_proto::Code {
                        r#type: key.clone(),
                        value: value.clone(),
                    })
                    .collect()
            })
            .unwrap_or_else(Vec::new),
        timezone: model
            .stop_area_timezone(stop_area_name)
            .map(|timezone| timezone.to_string()),
        ..Default::default()
    };
    Some(proto)
}

fn make_pt_display_info(
    vehicle_journey_idx: &VehicleJourneyIdx,
    date: NaiveDate,
    real_time_level: RealTimeLevel,
    model: &ModelRefs,
) -> navitia_proto::PtDisplayInfo {
    let proto = navitia_proto::PtDisplayInfo {
        network: Some(model.network_name(vehicle_journey_idx).to_string()),
        code: model
            .line_code(vehicle_journey_idx)
            .map(ToString::to_string),
        headsign: model
            .headsign(vehicle_journey_idx, date, real_time_level)
            .map(ToString::to_string),
        direction: model
            .direction(vehicle_journey_idx, date)
            .map(ToString::to_string),
        color: model
            .line_color(vehicle_journey_idx, date)
            .map(|color| format!("{}", color)),
        commercial_mode: Some(model.commercial_mode_name(vehicle_journey_idx).to_string()),
        physical_mode: Some(model.physical_mode_name(vehicle_journey_idx).to_string()),
        uris: Some(navitia_proto::Uris {
            vehicle_journey: Some(format!(
                "{}{}",
                PREFIX_ID_VEHICLE_JOURNEY,
                model.vehicle_journey_name(vehicle_journey_idx)
            )),
            line: Some(format!(
                "{}{}",
                PREFIX_ID_LINE,
                model.line_name(vehicle_journey_idx)
            )),
            route: Some(format!(
                "{}{}",
                PREFIX_ID_ROUTE,
                model.route_name(vehicle_journey_idx)
            )),
            commercial_mode: Some(format!(
                "{}{}",
                PREFIX_ID_COMMERCIAL_MODE,
                model.commercial_mode_name(vehicle_journey_idx)
            )),
            physical_mode: Some(format!(
                "{}{}",
                PREFIX_ID_PHYSICAL_MODE,
                model.physical_mode_name(vehicle_journey_idx)
            )),
            network: Some(format!(
                "{}{}",
                PREFIX_ID_NETWORK,
                model.network_name(vehicle_journey_idx)
            )),
            ..Default::default()
        }),
        name: Some(model.line_name(vehicle_journey_idx).to_string()),
        text_color: model
            .text_color(vehicle_journey_idx, date)
            .map(|text_color| format!("{}", text_color)),
        trip_short_name: model
            .trip_short_name(vehicle_journey_idx, date)
            .map(ToString::to_string),
        ..Default::default()
    };

    proto
}

fn make_stop_datetimes(
    stop_times: StopTimes,
    timezone: Timezone,
    date: NaiveDate,
    model: &ModelRefs,
) -> Result<Vec<navitia_proto::StopDateTime>, Error> {
    let mut result = Vec::new();
    let realtime_level = match stop_times {
        StopTimes::Base(_) => navitia_proto::RtLevel::BaseSchedule,
        StopTimes::New(_) => navitia_proto::RtLevel::Realtime,
    };
    for stop_time in stop_times {
        let arrival_seconds = i64::from(stop_time.debark_time.total_seconds());
        let arrival = to_utc_timestamp(timezone, date, arrival_seconds)?;
        let departure_seconds = i64::from(stop_time.board_time.total_seconds());
        let departure = to_utc_timestamp(timezone, date, departure_seconds)?;
        let stop_point_idx = stop_time.stop;
        let mut proto = navitia_proto::StopDateTime {
            base_arrival_date_time: Some(arrival),
            arrival_date_time: Some(arrival),
            base_departure_date_time: Some(departure),
            departure_date_time: Some(departure),
            stop_point: Some(make_stop_point(&stop_point_idx, model)),
            ..Default::default()
        };
        proto.set_data_freshness(realtime_level);
        result.push(proto);
    }
    Ok(result)
}

fn make_additional_informations(
    vehicle_section: &VehicleSection,
    real_time_level: RealTimeLevel,
    models: &ModelRefs<'_>,
) -> Vec<i32> {
    let vehicle_journey_idx = &vehicle_section.vehicle_journey;
    let date = vehicle_section.day_for_vehicle_journey;
    let from_stoptime_idx = vehicle_section.from_stoptime_idx;
    let to_stoptime_idx = vehicle_section.to_stoptime_idx;

    let mut result = Vec::new();

    let has_datetime_estimated = models.has_datetime_estimated(
        vehicle_journey_idx,
        date,
        from_stoptime_idx,
        to_stoptime_idx,
        real_time_level,
    );

    let has_odt = false;
    let is_zonal = false;

    if has_datetime_estimated {
        result.push(navitia_proto::SectionAdditionalInformationType::HasDatetimeEstimated as i32);
    }
    if is_zonal {
        result.push(navitia_proto::SectionAdditionalInformationType::OdtWithZone as i32);
    } else if has_odt && has_datetime_estimated {
        result.push(navitia_proto::SectionAdditionalInformationType::OdtWithStopPoint as i32);
    } else if has_odt {
        result.push(navitia_proto::SectionAdditionalInformationType::OdtWithStopTime as i32);
    }
    if result.is_empty() {
        result.push(navitia_proto::SectionAdditionalInformationType::Regular as i32);
    }

    result
}

fn to_utc_timestamp(
    timezone: Timezone,
    day: NaiveDate,
    time_in_day: i64, //nb of seconds since local day start
) -> Result<u64, Error> {
    use chrono::TimeZone;
    let local_datetime = day.and_hms(0, 0, 0) + chrono::Duration::seconds(time_in_day);
    let timezoned_datetime = timezone
        .from_local_datetime(&local_datetime)
        .earliest()
        .unwrap();
    let timestamp_i64 = timezoned_datetime.timestamp();
    TryFrom::try_from(timestamp_i64).with_context(|| {
        format!(
            "Unable to convert day {} time_in_day {} to u64 utc timestamp.",
            day, time_in_day
        )
    })
}

fn compute_length_public_transport_section(shape: &[navitia_proto::GeographicalCoord]) -> f64 {
    if shape.len() > 1 {
        let from_iter = shape.iter();
        let to_iter = shape.iter().skip(1);
        let shape_iter = from_iter.zip(to_iter);
        shape_iter.fold(0.0, |acc, from_to| {
            let from = Coord {
                lon: from_to.0.lon,
                lat: from_to.0.lat,
            };
            let to = Coord {
                lon: from_to.1.lon,
                lat: from_to.1.lat,
            };
            acc + distance_coord_to_coord(&from, &to)
        })
    } else {
        0.0
    }
}

fn compute_section_co2_emission(
    length: f64,
    vehicle_journey_idx: &VehicleJourneyIdx,
    model: &ModelRefs,
) -> Option<navitia_proto::Co2Emission> {
    model
        .co2_emission(vehicle_journey_idx)
        .map(|co2_emission| navitia_proto::Co2Emission {
            unit: Some("gEC".to_string()),
            value: Some(f64::from(co2_emission) * length * 1e-3_f64),
        })
}

fn make_calendars(_model: &ModelRefs<'_>) -> Vec<navitia_proto::Calendar> {
    let proto_calendar: Vec<navitia_proto::Calendar> = Vec::new();
    proto_calendar
}

fn compute_journey_co2_emission(
    sections: &[navitia_proto::Section],
) -> Option<navitia_proto::Co2Emission> {
    let total_co2 = sections
        .iter()
        .map(|section| &section.co2_emission)
        .filter_map(Option::as_ref)
        .filter_map(|co2| co2.value)
        .fold(0_f64, |acc, value| acc + value);

    Some(navitia_proto::Co2Emission {
        unit: Some("gEC".to_string()),
        value: Some(total_co2),
    })
}

fn make_feed_publishers(model: &ModelRefs<'_>) -> Vec<navitia_proto::FeedPublisher> {
    model
        .contributors()
        .map(|contributor| navitia_proto::FeedPublisher {
            id: contributor.id,
            name: Some(contributor.name),
            license: contributor.license,
            url: contributor.url,
        })
        .collect()
}

fn duration_to_i32(
    from_datetime: &NaiveDateTime,
    to_datetime: &NaiveDateTime,
) -> Result<i32, Error> {
    let duration_i64 = (*to_datetime - *from_datetime).num_seconds();
    TryFrom::try_from(duration_i64).with_context(|| {
        format!(
            "Unable to convert duration between {} and {} to i32 seconds.",
            from_datetime, to_datetime
        )
    })
}

fn to_u64_timestamp(datetime: &NaiveDateTime) -> Result<u64, Error> {
    let timestamp_i64 = datetime.timestamp();
    TryFrom::try_from(timestamp_i64)
        .with_context(|| format!("Unable to convert  {} to u64 utc timestamp.", datetime))
}

fn make_shape_from_stop_points(
    stoptimes: StopTimes,
    model: &ModelRefs,
) -> Vec<navitia_proto::GeographicalCoord> {
    match stoptimes {
        StopTimes::Base(stop_times) => stop_times
            .filter_map(|stop_time| {
                let stop_point_idx = &stop_time.stop;
                let coord = &model.coord(stop_point_idx)?;
                Some(navitia_proto::GeographicalCoord {
                    lat: coord.lat,
                    lon: coord.lon,
                })
            })
            .collect(),
        StopTimes::New(stop_times) => stop_times
            .filter_map(|stop_time| {
                let stop_point_idx = &stop_time.stop;
                let coord = &model.coord(stop_point_idx)?;
                Some(navitia_proto::GeographicalCoord {
                    lat: coord.lat,
                    lon: coord.lon,
                })
            })
            .collect(),
    }
}

fn make_chaos_impact(
    chaos_impact_idx: &ChaosImpactIdx,
    model: &ModelRefs<'_>,
) -> Result<navitia_proto::Impact, Error> {
    let (disruption, impact) = model
        .real_time
        .get_chaos_disruption(chaos_impact_idx)
        .ok_or_else(|| {
            format_err!(
                "No chaos (disruption, impact) at idx {:?}",
                chaos_impact_idx
            )
        })?;

    let mut impacted_objects =
        Vec::with_capacity(impact.impacted_pt_objects.len() + impact.informed_pt_objects.len());
    for impacted in &impact.impacted_pt_objects {
        if let Ok(object) = make_impacted_object_from_impacted(impacted, model) {
            impacted_objects.push(object);
        }
    }
    for informed in &impact.informed_pt_objects {
        if let Ok(object) = make_impacted_object_from_informed(informed, model) {
            impacted_objects.push(object);
        }
    }

    let mut proto = navitia_proto::Impact {
        uri: Some(impact.id.clone()),
        disruption_uri: Some(disruption.id.clone()),
        application_periods: impact.application_periods.iter().map(make_period).collect(),
        updated_at: u64::try_from(impact.updated_at.timestamp()).ok(),
        tags: disruption.tags.iter().map(|t| t.name.clone()).collect(),
        cause: Some(disruption.cause.wording.clone()),
        messages: impact.messages.iter().map(make_message).collect(),
        severity: Some(make_severity(&impact.severity)),
        contributor: disruption.contributor.clone(),
        impacted_objects,
        category: Some(disruption.cause.category.clone()),
        application_patterns: impact
            .application_patterns
            .iter()
            .filter_map(|ap| make_application_pattern(ap).ok())
            .collect(),
        properties: disruption.properties.iter().map(make_property).collect(),
        ..Default::default()
    };
    proto.set_status(navitia_proto::ActiveStatus::Active);

    Ok(proto)
}

fn make_impacted_object_from_impacted(
    object: &Impacted,
    model: &ModelRefs<'_>,
) -> Result<navitia_proto::ImpactedObject, Error> {
    let pt_object = match object {
        Impacted::BaseTripDeleted(vehicle_journey_id) => {
            make_vehicle_journey_pt_object(&vehicle_journey_id.id, model)
        }
        Impacted::RouteDeleted(route) => make_route_pt_object(&route.id, model),
        Impacted::LineDeleted(line) => make_line_pt_object(&line.id, model),
        Impacted::NetworkDeleted(network) => make_network_pt_object(&network.id, model),
        Impacted::LineSection(line_section) => make_line_pt_object(&line_section.line.id, model),
        Impacted::RailSection(rail_section) => make_line_pt_object(&rail_section.line.id, model),
        Impacted::StopAreaDeleted(stop_area) => make_stop_area_pt_object(&stop_area.id, model),
        Impacted::StopPointDeleted(stop_point) => {
            if let Some(stop_point_id) = model.stop_point_idx(&stop_point.id) {
                make_stop_point_pt_object(&stop_point_id, model)
            } else {
                return Err(format_err!(
                    "StopPoint.id: {} not found in BaseModel",
                    stop_point.id
                ));
            }
        }
    };
    let impacted_section = match object {
        Impacted::LineSection(line_section) => Some(make_line_section_impact(line_section, model)?),
        _ => None,
    };
    let impacted_rail_section = match object {
        Impacted::RailSection(rail_section) => Some(make_rail_section_impact(rail_section, model)?),
        _ => None,
    };
    Ok(navitia_proto::ImpactedObject {
        pt_object: Some(pt_object?),
        impacted_stops: vec![],
        impacted_section,
        impacted_rail_section,
    })
}

fn make_impacted_object_from_informed(
    object: &Informed,
    model: &ModelRefs<'_>,
) -> Result<navitia_proto::ImpactedObject, Error> {
    let pt_object = match object {
        Informed::Trip(trip) => make_vehicle_journey_pt_object(&trip.id, model),
        Informed::Route(route) => make_route_pt_object(&route.id, model),
        Informed::Line(line) => make_line_pt_object(&line.id, model),
        Informed::Network(network) => make_network_pt_object(&network.id, model),
        Informed::StopArea(stop_area) => make_stop_area_pt_object(&stop_area.id, model),
        Informed::StopPoint(stop_point) => {
            if let Some(stop_point_id) = model.stop_point_idx(&stop_point.id) {
                make_stop_point_pt_object(&stop_point_id, model)
            } else {
                bail!("StopPoint.id: {} not found in BaseModel", stop_point.id);
            }
        }
    };

    Ok(navitia_proto::ImpactedObject {
        pt_object: Some(pt_object?),
        impacted_stops: vec![],
        impacted_section: None,
        impacted_rail_section: None,
    })
}

fn make_kirin_impact(
    kirin_disruption_idx: KirinDisruptionIdx,
    model: &ModelRefs<'_>,
) -> Result<navitia_proto::Impact, Error> {
    let disruption = model.real_time.get_kirin_disruption(kirin_disruption_idx);

    let impacted_pt_object = {
        let pt_object = make_vehicle_journey_pt_object(&disruption.trip_id.id, model)?;
        navitia_proto::ImpactedObject {
            pt_object: Some(pt_object),
            impacted_stops: vec![],
            impacted_section: None,
            impacted_rail_section: None,
        }
    };

    let messages: Vec<_> = disruption
        .message
        .iter()
        .map(|text| {
            let loki_message = Message {
                text: text.to_string(),
                channel_id: Some("rt".to_string()),
                channel_name: "rt".to_string(),
                channel_content_type: None,
                channel_types: vec![ChannelType::Web, ChannelType::Mobile],
            };
            make_message(&loki_message)
        })
        .collect();

    let severity_name = match disruption.effect {
        Effect::NoService => "trip canceled",
        Effect::SignificantDelays => "trip delayed",
        Effect::Detour => "detour",
        Effect::ModifiedService => "trip modified",
        Effect::ReducedService => "reduced service",
        Effect::AdditionalService => "additional service",
        Effect::OtherEffect => "other effect",
        Effect::StopMoved => "stop moved",
        Effect::UnknownEffect => "unknown effect",
    };

    let mut severity = navitia_proto::Severity {
        name: Some(severity_name.to_string()),
        color: Some("#000000".to_string()),
        effect: None,
        priority: Some(42),
    };
    severity.set_effect(make_effect(disruption.effect));

    let mut proto = navitia_proto::Impact {
        uri: Some(disruption.id.clone()),
        disruption_uri: Some(disruption.id.clone()),
        application_periods: vec![make_period(&disruption.application_period)],
        updated_at: u64::try_from(disruption.updated_at.timestamp()).ok(),
        tags: Vec::new(),
        cause: None,
        messages,
        severity: Some(severity),
        contributor: disruption.contributor.clone(),
        impacted_objects: vec![impacted_pt_object],
        category: None,
        application_patterns: Vec::new(),
        properties: Vec::new(),
        ..Default::default()
    };
    proto.set_status(navitia_proto::ActiveStatus::Active);

    Ok(proto)
}

fn make_property(property: &DisruptionProperty) -> navitia_proto::DisruptionProperty {
    navitia_proto::DisruptionProperty {
        key: property.key.clone(),
        r#type: property.type_.clone(),
        value: property.value.clone(),
    }
}

fn make_period(period: &TimePeriod) -> navitia_proto::Period {
    navitia_proto::Period {
        begin: u64::try_from(period.start().timestamp()).ok(),
        end: u64::try_from(period.end().timestamp()).ok(),
    }
}

fn make_severity(severity: &Severity) -> navitia_proto::Severity {
    let mut proto = navitia_proto::Severity {
        name: severity.wording.clone(),
        color: severity.color.clone(),
        priority: severity.priority,
        ..Default::default()
    };
    proto.set_effect(make_effect(severity.effect));
    proto
}

fn make_effect(effect: Effect) -> navitia_proto::severity::Effect {
    match effect {
        Effect::NoService => navitia_proto::severity::Effect::NoService,
        Effect::ReducedService => navitia_proto::severity::Effect::ReducedService,
        Effect::SignificantDelays => navitia_proto::severity::Effect::SignificantDelays,
        Effect::Detour => navitia_proto::severity::Effect::Detour,
        Effect::AdditionalService => navitia_proto::severity::Effect::AdditionalService,
        Effect::ModifiedService => navitia_proto::severity::Effect::ModifiedService,
        Effect::OtherEffect => navitia_proto::severity::Effect::OtherEffect,
        Effect::UnknownEffect => navitia_proto::severity::Effect::UnknownEffect,
        Effect::StopMoved => navitia_proto::severity::Effect::StopMoved,
    }
}

fn make_message(message: &Message) -> navitia_proto::MessageContent {
    let mut channel = navitia_proto::Channel {
        id: message.channel_id.clone(),
        name: Some(message.channel_name.clone()),
        content_type: message.channel_content_type.clone(),
        channel_types: vec![],
    };
    for channel_type in &message.channel_types {
        channel.push_channel_types(make_channel_type(channel_type));
    }

    navitia_proto::MessageContent {
        text: Some(message.text.clone()),
        channel: Some(channel),
    }
}

fn make_channel_type(channel_type: &ChannelType) -> navitia_proto::channel::ChannelType {
    match channel_type {
        ChannelType::Web => navitia_proto::channel::ChannelType::Web,
        ChannelType::Sms => navitia_proto::channel::ChannelType::Sms,
        ChannelType::Email => navitia_proto::channel::ChannelType::Email,
        ChannelType::Mobile => navitia_proto::channel::ChannelType::Mobile,
        ChannelType::Notification => navitia_proto::channel::ChannelType::Notification,
        ChannelType::Twitter => navitia_proto::channel::ChannelType::Twitter,
        ChannelType::Facebook => navitia_proto::channel::ChannelType::Facebook,
        ChannelType::UnknownType => navitia_proto::channel::ChannelType::UnknownType,
        ChannelType::Title => navitia_proto::channel::ChannelType::Title,
        ChannelType::Beacon => navitia_proto::channel::ChannelType::Beacon,
    }
}

fn make_application_pattern(
    pattern: &ApplicationPattern,
) -> Result<navitia_proto::ApplicationPattern, Error> {
    let app_period = TimePeriod::new(
        pattern.begin_date.and_hms(0, 0, 0),
        pattern.end_date.and_hms(0, 0, 0),
    )?;
    let week_pattern = navitia_proto::WeekPattern {
        monday: Some(pattern.week_pattern[0]),
        tuesday: Some(pattern.week_pattern[1]),
        wednesday: Some(pattern.week_pattern[2]),
        thursday: Some(pattern.week_pattern[3]),
        friday: Some(pattern.week_pattern[4]),
        saturday: Some(pattern.week_pattern[5]),
        sunday: Some(pattern.week_pattern[6]),
    };
    Ok(navitia_proto::ApplicationPattern {
        application_period: make_period(&app_period),
        time_slots: pattern.time_slots.iter().map(make_time_slot).collect(),
        week_pattern,
    })
}

fn make_time_slot(time_slot: &TimeSlot) -> navitia_proto::TimeSlot {
    navitia_proto::TimeSlot {
        begin: time_slot.begin.num_seconds_from_midnight(),
        end: time_slot.end.num_seconds_from_midnight(),
    }
}

fn make_network_pt_object(
    network_id: &str,
    model: &ModelRefs<'_>,
) -> Result<navitia_proto::PtObject, Error> {
    if let Some(network) = model.network(network_id) {
        let proto_network = make_network(network, model);

        let mut proto = navitia_proto::PtObject {
            name: network.name.clone(),
            uri: network.id.clone(),
            network: Some(proto_network),
            ..Default::default()
        };
        proto.set_embedded_type(navitia_proto::NavitiaType::Network);
        Ok(proto)
    } else {
        Err(format_err!(
            "Network.id: {} not found in BaseModel",
            network_id
        ))
    }
}

fn make_line_pt_object(
    line_id: &str,
    model: &ModelRefs<'_>,
) -> Result<navitia_proto::PtObject, Error> {
    if let Some(line) = model.line(line_id) {
        let proto_line = make_line(line, model);

        let mut proto = navitia_proto::PtObject {
            name: line.name.clone(),
            uri: line.id.clone(),
            line: Some(proto_line),
            ..Default::default()
        };
        proto.set_embedded_type(navitia_proto::NavitiaType::Line);
        Ok(proto)
    } else {
        Err(format_err!("Line.id: {} not found in BaseModel", line_id))
    }
}

fn make_route_pt_object(
    route_id: &str,
    model: &ModelRefs<'_>,
) -> Result<navitia_proto::PtObject, Error> {
    if let Some(route) = model.route(route_id) {
        let proto_route = make_route(route, model);
        let mut proto = navitia_proto::PtObject {
            name: route.name.clone(),
            uri: route.id.clone(),
            route: Some(Box::new(proto_route)),
            ..Default::default()
        };
        proto.set_embedded_type(navitia_proto::NavitiaType::Route);
        Ok(proto)
    } else {
        Err(format_err!("Route.id: {} not found in BaseModel", route_id))
    }
}

pub fn make_route(route: &Route, model: &ModelRefs) -> navitia_proto::Route {
    let direction = if let Some(destination_id) = &route.destination_id {
        if let Ok(direction) = make_stop_area_pt_object(destination_id, model) {
            Some(Box::new(direction))
        } else {
            None
        }
    } else {
        None
    };

    let physical_modes_idx = model.physical_modes_of_route(&route.id);

    navitia_proto::Route {
        name: Some(route.name.clone()),
        uri: Some(route.id.clone()),
        codes: route.codes.iter().map(make_pt_object_code).collect(),
        direction_type: route.direction_type.clone(),
        physical_modes: physical_modes_idx
            .iter()
            .filter_map(|idx| {
                let id = model.physical_mode_id(*idx);
                make_physical_mode(id, model)
            })
            .collect(),
        direction,
        ..Default::default()
    }
}

pub fn make_line(line: &Line, model: &ModelRefs) -> navitia_proto::Line {
    navitia_proto::Line {
        name: Some(line.name.clone()),
        uri: Some(line.id.clone()),
        code: line.code.clone(),
        codes: line.codes.iter().map(make_pt_object_code).collect(),
        color: line.color.as_ref().map(|color| format!("{}", color)),
        text_color: line
            .text_color
            .as_ref()
            .map(|text_color| format!("{}", text_color)),
        commercial_mode: make_commercial_mode(&line.commercial_mode_id, model),
        opening_time: line.opening_time.map(TransitModelTime::total_seconds),
        closing_time: line.closing_time.map(TransitModelTime::total_seconds),
        // todo add physical_mode of this line
        properties: line
            .object_properties
            .iter()
            .map(make_pt_object_property)
            .collect(),
        ..Default::default()
    }
}

pub fn make_network(network: &Network, _model: &ModelRefs) -> navitia_proto::Network {
    navitia_proto::Network {
        name: Some(network.name.clone()),
        uri: Some(network.id.clone()),
        codes: network.codes.iter().map(make_pt_object_code).collect(),
        ..Default::default()
    }
}

pub fn make_stop_area_pt_object(
    id: &str,
    model: &ModelRefs,
) -> Result<navitia_proto::PtObject, Error> {
    if let Some(stop_area) = model.stop_area(id) {
        let proto_stop_area = make_stop_area_(stop_area, model);

        let mut proto = navitia_proto::PtObject {
            name: stop_area.name.clone(),
            uri: stop_area.id.clone(),
            stop_area: Some(proto_stop_area),
            ..Default::default()
        };
        proto.set_embedded_type(navitia_proto::NavitiaType::StopArea);
        Ok(proto)
    } else {
        Err(format_err!("StopArea.id: {} not found in BaseModel", id))
    }
}

pub fn make_stop_area_(stop_area: &StopArea, _model: &ModelRefs) -> navitia_proto::StopArea {
    navitia_proto::StopArea {
        name: Some(stop_area.name.clone()),
        uri: Some(stop_area.id.clone()),
        coord: Some(navitia_proto::GeographicalCoord {
            lat: stop_area.coord.lat,
            lon: stop_area.coord.lon,
        }),
        label: Some(stop_area.name.clone()),
        codes: stop_area.codes.iter().map(make_pt_object_code).collect(),
        timezone: stop_area.timezone.map(|timezone| timezone.to_string()),
        ..Default::default()
    }
}

pub fn make_line_section_impact(
    line_section: &LineSection,
    model: &ModelRefs,
) -> Result<navitia_proto::LineSectionImpact, Error> {
    Ok(navitia_proto::LineSectionImpact {
        from: make_stop_area_pt_object(&line_section.start.id, model).ok(),
        to: make_stop_area_pt_object(&line_section.end.id, model).ok(),
        routes: vec![],
    })
}

pub fn make_rail_section_impact(
    rail_section: &RailSection,
    model: &ModelRefs,
) -> Result<navitia_proto::RailSectionImpact, Error> {
    Ok(navitia_proto::RailSectionImpact {
        from: make_stop_area_pt_object(&rail_section.start.id, model).ok(),
        to: make_stop_area_pt_object(&rail_section.end.id, model).ok(),
        routes: vec![],
    })
}

pub fn make_pt_object_code(code: &(String, String)) -> navitia_proto::Code {
    navitia_proto::Code {
        r#type: code.0.clone(),
        value: code.1.clone(),
    }
}

pub fn make_pt_object_property(property: (&String, &String)) -> navitia_proto::Property {
    navitia_proto::Property {
        name: Some(property.0.clone()),
        value: Some(property.1.clone()),
    }
}

pub fn make_commercial_mode(
    commercial_mode_id: &str,
    model: &ModelRefs,
) -> Option<navitia_proto::CommercialMode> {
    model
        .commercial_mode(commercial_mode_id)
        .map(|c| navitia_proto::CommercialMode {
            uri: Some(c.id.clone()),
            name: Some(c.name.clone()),
        })
}

pub fn make_physical_mode(
    physical_mode_id: &str,
    model: &ModelRefs,
) -> Option<navitia_proto::PhysicalMode> {
    model
        .physical_mode(physical_mode_id)
        .map(|p| navitia_proto::PhysicalMode {
            uri: Some(format!("{}{}", PREFIX_ID_PHYSICAL_MODE, p.id)),
            name: Some(p.name.clone()),
        })
}

pub fn make_vehicle_journey_pt_object(
    id: &str,
    model: &ModelRefs,
) -> Result<navitia_proto::PtObject, Error> {
    if let Some(vj_idx) = model.vehicle_journey_idx(id) {
        let proto_trip = make_vehicle_journey(&vj_idx, model);

        let mut proto = navitia_proto::PtObject {
            name: "".to_string(),
            uri: id.to_string(),
            vehicle_journey: Some(Box::new(proto_trip)),
            ..Default::default()
        };
        proto.set_embedded_type(navitia_proto::NavitiaType::VehicleJourney);
        Ok(proto)
    } else {
        Err(format_err!(
            "VehicleJourney.id: {} not found in BaseModel",
            id
        ))
    }
}

pub fn make_vehicle_journey(
    idx: &VehicleJourneyIdx,
    model: &ModelRefs,
) -> navitia_proto::VehicleJourney {
    navitia_proto::VehicleJourney {
        name: Some(model.vehicle_journey_name(idx).to_string()),
        uri: Some(model.vehicle_journey_name(idx).to_string()),
        //  headsign: model.headsign(),
        wheelchair_accessible: Some(model.vehicle_journey_property(idx, WheelChairAccessible)),
        bike_accepted: Some(model.vehicle_journey_property(idx, BikeAccepted)),
        air_conditioned: Some(model.vehicle_journey_property(idx, AirConditioned)),
        visual_announcement: Some(model.vehicle_journey_property(idx, VisualAnnouncement)),
        audible_announcement: Some(model.vehicle_journey_property(idx, AudibleAnnouncement)),
        appropriate_escort: Some(model.vehicle_journey_property(idx, AppropriateEscort)),
        appropriate_signage: Some(model.vehicle_journey_property(idx, AppropriateSignage)),
        school_vehicle: Some(model.vehicle_journey_property(idx, SchoolVehicle)),
        is_adapted: Some(false), // RTLevel::Adapted has been removed
        ..Default::default()
    }
}

pub fn make_equipments(
    stop_point_idx: &StopPointIdx,
    model: &ModelRefs,
) -> Option<navitia_proto::HasEquipments> {
    use navitia_proto::has_equipments::Equipment::*;
    let mut equipments = navitia_proto::HasEquipments::default();
    let stop_point_equipments = model.equipment(stop_point_idx)?;
    if stop_point_equipments.wheelchair_boarding == Availability::Available {
        equipments.has_equipments.push(HasWheelchairBoarding as i32);
    }
    if stop_point_equipments.sheltered == Availability::Available {
        equipments.has_equipments.push(HasSheltered as i32);
    }
    if stop_point_equipments.elevator == Availability::Available {
        equipments.has_equipments.push(HasElevator as i32);
    }
    if stop_point_equipments.escalator == Availability::Available {
        equipments.has_equipments.push(HasEscalator as i32);
    }
    if stop_point_equipments.bike_accepted == Availability::Available {
        equipments.has_equipments.push(HasBikeAccepted as i32);
    }
    if stop_point_equipments.bike_depot == Availability::Available {
        equipments.has_equipments.push(HasBikeDepot as i32);
    }
    if stop_point_equipments.visual_announcement == Availability::Available {
        equipments.has_equipments.push(HasVisualAnnouncement as i32);
    }
    if stop_point_equipments.audible_announcement == Availability::Available {
        equipments
            .has_equipments
            .push(HasAudibleAnnouncement as i32);
    }
    if stop_point_equipments.appropriate_escort == Availability::Available {
        equipments.has_equipments.push(HasAppropriateEscort as i32);
    }
    if stop_point_equipments.appropriate_signage == Availability::Available {
        equipments.has_equipments.push(HasAppropriateSignage as i32);
    }

    Some(equipments)
}

fn make_passage<'a>(
    request_input: &ScheduleRequestInput,
    response: &ScheduleResponse,
    model: &ModelRefs<'_>,
) -> Result<navitia_proto::Passage, Error> {
    let timezone = model.timezone(&response.vehicle_journey_idx, &response.vehicle_date);
    let vehicle_journey_idx = &response.vehicle_journey_idx;
    let stop_times = model.stop_times(
        vehicle_journey_idx,
        &response.vehicle_date,
        response.stop_time_idx,
        response.stop_time_idx,
        &request_input.real_time_level,
    );
    let stop_times = if let Some(stop_times) = stop_times {
        stop_times
    } else {
        return Err(format_err!(
            "make_passage failed to compute stop_times for vehicle {} at date {:?} and stop_time_idx : {:?}",
            model.vehicle_journey_name(vehicle_journey_idx), response.vehicle_date, response.stop_time_idx
        ));
    };
    let mut stop_date_times =
        make_stop_datetimes(stop_times, timezone, response.vehicle_date, model)?;
    let stop_date_time = if stop_date_times.len() == 1 {
        stop_date_times.pop().unwrap()
    } else {
        return Err(format_err!("make_passage expects a stop_times of length 1"));
    };

    let route_id = model.route_name(vehicle_journey_idx);
    let proto_route = model.route(route_id).map(|route| make_route(route, model));

    Ok(navitia_proto::Passage {
        stop_point: make_stop_point(&response.stop_point_idx, model),
        stop_date_time,
        route: proto_route,
        pt_display_informations: Some(make_pt_display_info(
            &response.vehicle_journey_idx,
            response.vehicle_date,
            &request_input.real_time_level,
            model,
        )),
    })
}

pub fn make_schedule_proto_response<'a>(
    request_input: &ScheduleRequestInput,
    responses: Vec<ScheduleResponse>,
    model: &ModelRefs<'_>,
    start_page: usize,
    count: usize,
) -> Result<navitia_proto::Response, Error> {
    let start_index = start_page * count;
    let end_index = (start_page + 1) * count;
    let size = responses.len();

    let range = match (start_index, end_index) {
        (si, ei) if (0..size).contains(&si) && (0..size).contains(&ei) => si..ei,
        (si, ei) if (0..size).contains(&si) && !(0..size).contains(&ei) => si..size,
        _ => 0..0,
    };
    let len = range.len();

    let proto_responses = responses[range]
        .iter()
        .filter_map(|response| {
            make_passage(request_input, response, model)
                .map_err(|err| {
                    warn!(
                        "Error while construction a schedule proto response {:?}",
                        err
                    )
                })
                .ok()
        })
        .collect();

    let (next_departures, next_arrivals) = match request_input.schedule_on {
        ScheduleOn::BoardTimes => (proto_responses, Vec::new()),
        ScheduleOn::DebarkTimes => (Vec::new(), proto_responses),
    };

    let proto = navitia_proto::Response {
        feed_publishers: make_feed_publishers(model),
        next_departures,
        next_arrivals,
        pagination: Some(navitia_proto::Pagination {
            start_page: i32::try_from(start_page).unwrap_or_default(),
            total_result: i32::try_from(size).unwrap_or_default(),
            items_per_page: i32::try_from(count).unwrap_or_default(),
            items_on_page: i32::try_from(len).unwrap_or_default(),
            ..Default::default()
        }),
        ..Default::default()
    };

    Ok(proto)
}

pub fn make_places_nearby_proto_response(
    model: &ModelRefs,
    places: &mut PlacesNearbyIter,
    start_page: usize,
    count: usize,
) -> navitia_proto::Response {
    let pt_objects: Vec<navitia_proto::PtObject> = places
        .into_iter()
        .map(|(idx, distance)| navitia_proto::PtObject {
            name: model.stop_point_name(&idx).to_string(),
            uri: model.stop_point_uri(&idx),
            distance: Some(distance as i32),
            embedded_type: Some(navitia_proto::NavitiaType::StopPoint as i32),
            stop_point: Some(make_stop_point(&idx, model)),
            ..Default::default()
        })
        .collect();

    let start_index = start_page * count;
    let end_index = (start_page + 1) * count;
    let size = pt_objects.len();

    let range = match (start_index, end_index) {
        (si, ei) if (0..size).contains(&si) && (0..size).contains(&ei) => si..ei,
        (si, ei) if (0..size).contains(&si) && !(0..size).contains(&ei) => si..size,
        _ => 0..0,
    };
    let len = range.len();

    navitia_proto::Response {
        places_nearby: pt_objects[range].to_owned(),
        pagination: Some(navitia_proto::Pagination {
            start_page: i32::try_from(start_page).unwrap_or_default(),
            total_result: i32::try_from(size).unwrap_or_default(),
            items_per_page: i32::try_from(count).unwrap_or_default(),
            items_on_page: i32::try_from(len).unwrap_or_default(),
            ..Default::default()
        }),
        ..Default::default()
    }
}<|MERGE_RESOLUTION|>--- conflicted
+++ resolved
@@ -67,6 +67,7 @@
 };
 
 use anyhow::{bail, format_err, Context, Error};
+use launch::loki::transit_data_filtered::TransitModelTime;
 use launch::loki::{
     chrono::Timelike,
     models::base_model::{
@@ -77,14 +78,8 @@
         PREFIX_ID_COMMERCIAL_MODE, PREFIX_ID_LINE, PREFIX_ID_NETWORK, PREFIX_ID_PHYSICAL_MODE,
         PREFIX_ID_ROUTE, PREFIX_ID_VEHICLE_JOURNEY,
     },
-<<<<<<< HEAD
-    transit_model::objects::{
-        Availability, Line, Network, Route, StopArea, Time as TransitModelTime,
-    },
-=======
     places_nearby::PlacesNearbyIter,
     transit_model::objects::{Availability, Line, Network, Route, StopArea},
->>>>>>> f4517b18
 };
 use std::convert::TryFrom;
 
@@ -1472,14 +1467,14 @@
     response: &ScheduleResponse,
     model: &ModelRefs<'_>,
 ) -> Result<navitia_proto::Passage, Error> {
-    let timezone = model.timezone(&response.vehicle_journey_idx, &response.vehicle_date);
+    let timezone = model.timezone(&response.vehicle_journey_idx, response.vehicle_date);
     let vehicle_journey_idx = &response.vehicle_journey_idx;
     let stop_times = model.stop_times(
         vehicle_journey_idx,
-        &response.vehicle_date,
+        response.vehicle_date,
         response.stop_time_idx,
         response.stop_time_idx,
-        &request_input.real_time_level,
+        request_input.real_time_level,
     );
     let stop_times = if let Some(stop_times) = stop_times {
         stop_times
@@ -1507,7 +1502,7 @@
         pt_display_informations: Some(make_pt_display_info(
             &response.vehicle_journey_idx,
             response.vehicle_date,
-            &request_input.real_time_level,
+            request_input.real_time_level,
             model,
         )),
     })
