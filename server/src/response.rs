--- conflicted
+++ resolved
@@ -53,22 +53,16 @@
 use launch::loki::{
     chrono::Timelike,
     models::{
-<<<<<<< HEAD
-=======
         base_model::{
             PREFIX_ID_COMMERCIAL_MODE, PREFIX_ID_LINE, PREFIX_ID_NETWORK, PREFIX_ID_PHYSICAL_MODE,
             PREFIX_ID_ROUTE, PREFIX_ID_VEHICLE_JOURNEY,
         },
->>>>>>> 9f003198
         real_time_disruption::{
             ApplicationPattern, ChannelType, Disruption, DisruptionProperty, Effect, Impact,
             Impacted, Informed, LineSectionDisruption, Message, RailSectionDisruption, Severity,
             TimePeriod, TimeSlot,
         },
-<<<<<<< HEAD
         real_time_model::LinkedDisruption,
-=======
->>>>>>> 9f003198
     },
     transit_model::objects::{Line, Network, Properties, PropertiesMap, Route, StopArea},
 };
