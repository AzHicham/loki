// Copyright  (C) 2021, Kisio Digital and/or its affiliates. All rights reserved.
//
// This file is part of Navitia,
// the software to build cool stuff with public transport.
//
// Hope you'll enjoy and contribute to this project,
// powered by Kisio Digital (www.kisio.com).
// Help us simplify mobility and open public transport:
// a non ending quest to the responsive locomotion way of traveling!
//
// LICENCE: This program is free software; you can redistribute it and/or modify
// it under the terms of the GNU Affero General Public License as published by
// the Free Software Foundation, either version 3 of the License, or
// (at your option) any later version.
//
// This program is distributed in the hope that it will be useful,
// but WITHOUT ANY WARRANTY; without even the implied warranty of
// MERCHANTABILITY or FITNESS FOR A PARTICULAR PURPOSE. See the
// GNU Affero General Public License for more details.
//
// You should have received a copy of the GNU Affero General Public License
// along with this program. If not, see <http://www.gnu.org/licenses/>.
//
// Stay tuned using
// twitter @navitia
// channel `#navitia` on riot https://riot.im/app/#/room/#navitia:matrix.org
// https://groups.google.com/d/forum/navitia
// www.navitia.io

<<<<<<< HEAD
pub mod chaos_delete_vj_test;
pub mod kirin_delete_vj_test;
=======
>>>>>>> 9589ed01
pub mod places_nearby_test;
pub mod realtime_test;
pub mod reload_test;<|MERGE_RESOLUTION|>--- conflicted
+++ resolved
@@ -27,11 +27,7 @@
 // https://groups.google.com/d/forum/navitia
 // www.navitia.io
 
-<<<<<<< HEAD
-pub mod chaos_delete_vj_test;
-pub mod kirin_delete_vj_test;
-=======
->>>>>>> 9589ed01
+pub mod chaos_test;
 pub mod places_nearby_test;
 pub mod realtime_test;
 pub mod reload_test;