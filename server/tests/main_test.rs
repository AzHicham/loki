// Copyright  (C) 2021, Kisio Digital and/or its affiliates. All rights reserved.
//
// This file is part of Navitia,
// the software to build cool stuff with public transport.
//
// Hope you'll enjoy and contribute to this project,
// powered by Kisio Digital (www.kisio.com).
// Help us simplify mobility and open public transport:
// a non ending quest to the responsive locomotion way of traveling!
//
// LICENCE: This program is free software; you can redistribute it and/or modify
// it under the terms of the GNU Affero General Public License as published by
// the Free Software Foundation, either version 3 of the License, or
// (at your option) any later version.
//
// This program is distributed in the hope that it will be useful,
// but WITHOUT ANY WARRANTY; without even the implied warranty of
// MERCHANTABILITY or FITNESS FOR A PARTICULAR PURPOSE. See the
// GNU Affero General Public License for more details.
//
// You should have received a copy of the GNU Affero General Public License
// along with this program. If not, see <http://www.gnu.org/licenses/>.
//
// Stay tuned using
// twitter @navitia
// channel `#navitia` on riot https://riot.im/app/#/room/#navitia:matrix.org
// https://groups.google.com/d/forum/navitia
// www.navitia.io

use std::{
    env,
    path::{Path, PathBuf},
    str::FromStr,
};

use lapin::{options::BasicPublishOptions, BasicProperties};
pub use loki_server;
use loki_server::{
    chaos_proto, master_worker::MasterWorker, navitia_proto, server_config::ServerConfig,
};
use prost::Message;
use protobuf::Message as ProtobufMessage;

use launch::loki::{chrono::Utc, tracing::info, NaiveDateTime, PositiveDuration};
use shiplift::builder::{BuildOptions, PullOptionsBuilder, RmContainerOptionsBuilder};

mod subtests;

#[test]
fn main() {
    launch::logger::init_global_test_logger();

    let runtime = tokio::runtime::Builder::new_current_thread()
        .enable_all()
        .build()
        .unwrap();

    runtime.block_on(run())
}

async fn run() {
    let start_test_datetime = Utc::now().naive_utc();

    let working_dir = tempfile::tempdir().unwrap();
    let working_dir_path = working_dir.path();

    let data_dir_path = PathBuf::from_str(env!("CARGO_MANIFEST_DIR"))
        .unwrap()
        .join("tests")
        .join("a_small_ntfs");

    copy_ntfs(&data_dir_path, working_dir_path);

    let rabbitmq_endpoint = "amqp://guest:guest@localhost:5673";
    let input_data_path = working_dir_path.to_path_buf();
    let instance_name = "my_test_instance";
    let zmq_endpoint = "tcp://127.0.0.1:30001";
    let chaos_endpoint = "postgresql://chaos:chaos@localhost:5430/chaos";

    let container_postgres_id = start_postgres_docker().await;
    let container_rabbitmq_id = start_rabbitmq_docker().await;

    let mut config = ServerConfig::new(input_data_path, zmq_endpoint, instance_name);
    config.chaos_params.chaos_database = chaos_endpoint.to_string();
    config.rabbitmq_params.rabbitmq_endpoint = rabbitmq_endpoint.to_string();
    config.rabbitmq_params.reload_kirin_timeout = PositiveDuration::from_hms(0, 0, 1);
    config.rabbitmq_params.rabbitmq_connect_retry_interval = PositiveDuration::from_hms(0, 0, 2);
    config.rabbitmq_params.real_time_update_interval = PositiveDuration::from_hms(0, 0, 1);
    config
        .rabbitmq_params
        .rabbitmq_real_time_topics
        .push("test_realtime_topic".to_string());

    wait_until_connected_to_postgresql(&config.chaos_params.chaos_database).await;

    let _master_worker = MasterWorker::new(config.clone()).unwrap();

    wait_until_data_loaded_after(zmq_endpoint, &start_test_datetime).await;
    wait_until_connected_to_rabbitmq(zmq_endpoint).await;

    subtests::realtime_test::remove_add_modify_base_vj_test(&config).await;
    subtests::realtime_test::remove_add_modify_new_vj_test(&config).await;

    subtests::realtime_test::remove_add_modify_base_vj_on_invalid_day_test(&config).await;

    let reload_data_datetime = Utc::now().naive_utc();
    subtests::reload_test::reload_test(&config, &data_dir_path).await;
    wait_until_realtime_updated_after(zmq_endpoint, &reload_data_datetime).await;

    subtests::chaos_test::load_database_test(&config).await;

    subtests::chaos_test::delete_network_on_invalid_period_test(&config).await;
    subtests::chaos_test::delete_vj_test(&config).await;

    subtests::chaos_test::delete_line_test(&config).await;
    subtests::chaos_test::delete_route_test(&config).await;
    subtests::chaos_test::delete_stop_point_test(&config).await;
    subtests::chaos_test::delete_stop_area_test(&config).await;
    subtests::chaos_test::delete_stop_point_on_invalid_period_test(&config).await;

    subtests::chaos_test::delete_several_stop_point_and_then_cancel_disruption_test(&config).await;

    subtests::chaos_test::cancel_disruption_on_route_test(&config).await;

    subtests::places_nearby_test::places_nearby_test(&config).await;

    info!("Everything went Ok ! Now stopping.");

    stop_docker(&container_postgres_id).await;
    stop_docker(&container_rabbitmq_id).await;
    working_dir.close().unwrap();
}

fn copy_ntfs(from_dir: &Path, to_dir: &Path) {
    let files = vec![
        "calendar.txt",
        "commercial_modes.txt",
        "companies.txt",
        "contributors.txt",
        "datasets.txt",
        "feed_infos.txt",
        "lines.txt",
        "networks.txt",
        "physical_modes.txt",
        "routes.txt",
        "stop_times.txt",
        "stops.txt",
        "transfers.txt",
        "trips.txt",
    ];
    for file in &files {
        std::fs::copy(from_dir.join(file), to_dir.join(file)).unwrap();
    }
}

// launch a rabbitmq docker as
//
//   docker run -p 5673:5672 -p 15673:15672 rabbitmq:3-management
//
// management is available on http://localhost:15673
async fn start_rabbitmq_docker() -> String {
    let docker_image = "rabbitmq:3-management";

    let container_name = "rabbitmq_test_reload";

    let docker = shiplift::Docker::new();

    // let's pull the image from dockerhub
    {
        use futures::StreamExt;

        let pull_options = PullOptionsBuilder::default().image(docker_image).build();

        let mut stream = docker.images().pull(&pull_options);

        while let Some(pull_result) = stream.next().await {
            match pull_result {
                Ok(output) => {
                    info!("Pulled {:?} from docker hub.", output)
                }
                Err(e) => {
                    panic!("Error while pulling from dockerhub: {}", e);
                }
            }
        }
    }

    // if there was a problem at previous run, the docker container may still be running
    // so let's stop it if some is found
    {
        let old_container = docker.containers().get(container_name);
        let _ = old_container.stop(None).await;
        let _ = old_container.delete().await;
    }

    let options = shiplift::ContainerOptions::builder("rabbitmq:3-management")
        .expose(5672, "tcp", 5673)
        .expose(15672, "tcp", 15673)
        .name(container_name)
        .build();
    let id = docker.containers().create(&options).await.unwrap().id;

    docker.containers().get(&id).start().await.unwrap();

    id
}

// launch a postgres docker as
//
//   docker build -t postgres_docker_test -f ./postgres-docker/ .
//   docker run -p 5430:5432 postgres_docker_test
//
// management is available on http://localhost:15673
async fn start_postgres_docker() -> String {
    let container_name = "postgres_test";

    let docker = shiplift::Docker::new();

    // let's pull the image from dockerhub
    {
        use futures::StreamExt;

        let dockerfile_dir = PathBuf::from_str(env!("CARGO_MANIFEST_DIR"))
            .unwrap()
            .join("tests")
            .join("postgres-docker");
        let build_option = BuildOptions::builder(format!("{}", dockerfile_dir.display()))
            .dockerfile("pg-Dockerfile".to_string())
            .tag("postgres_docker_test:latest")
            .build();

        let mut stream = docker.images().build(&build_option);

        while let Some(build_result) = stream.next().await {
            match build_result {
                Ok(output) => {
                    info!("Pulled {:?} from docker hub.", output)
                }
                Err(e) => {
                    panic!("Error while pulling from dockerhub: {}", e);
                }
            }
        }
    }

    // if there was a problem at previous run, the docker container may still be running
    // so let's stop it if some is found
    {
        let old_container = docker.containers().get(container_name);
        let _ = old_container.stop(None).await;
        let _ = old_container.delete().await;
    }

    let options = shiplift::ContainerOptions::builder("postgres_docker_test:latest")
        .expose(5432, "tcp", 5430)
        .env(vec![
            "POSTGRES_USER=chaos",
            "POSTGRES_PASSWORD=chaos",
            "POSTGRES_DB=chaos",
        ])
        .name(container_name)
        .build();
    let id = docker.containers().create(&options).await.unwrap().id;

    docker.containers().get(&id).start().await.unwrap();
<<<<<<< HEAD
    //  println!("{id}");
=======
>>>>>>> c6645cc4
    id
}

async fn wait_until_connected_to_rabbitmq(zmq_endpoint: &str) {
    let timeout = tokio::time::sleep(std::time::Duration::from_secs(60));
    tokio::pin!(timeout);
    let mut retry_interval = tokio::time::interval(std::time::Duration::from_secs(2));

    loop {
        retry_interval.tick().await;
        tokio::select! {
            status_response = send_status_request_and_wait_for_response(zmq_endpoint) => {
                if status_response.is_connected_to_rabbitmq.unwrap() {
                    return;
                }
            }
            _ = & mut timeout => {
                panic!("Not connected to rabbitmq before timeout.");
            }
        }
    }
}

async fn wait_until_connected_to_postgresql(chaos_endpoint: &str) {
    use diesel::prelude::*;
    let timeout = tokio::time::sleep(std::time::Duration::from_secs(60));
    tokio::pin!(timeout);
    let mut retry_interval = tokio::time::interval(std::time::Duration::from_secs(2));

    loop {
        retry_interval.tick().await;
        tokio::select! {
            connection = async { PgConnection::establish(chaos_endpoint) } => {
                if connection.is_ok() {
                    return;
                }
            }
            _ = & mut timeout => {
                panic!("Not connected to rabbitmq before timeout.");
            }
        }
    }
}

async fn stop_docker(container_id: &str) {
    let docker = shiplift::Docker::new();
    let container = docker.containers().get(container_id);
    container.stop(None).await.unwrap();
    container
        .remove(RmContainerOptionsBuilder::default().volumes(true).build())
        .await
        .unwrap();
}

async fn wait_until_data_loaded_after(zmq_endpoint: &str, after_datetime: &NaiveDateTime) {
    let timeout = tokio::time::sleep(std::time::Duration::from_secs(60));
    tokio::pin!(timeout);
    let mut retry_interval = tokio::time::interval(std::time::Duration::from_secs(2));

    loop {
        retry_interval.tick().await;
        tokio::select! {
            status_response = send_status_request_and_wait_for_response(zmq_endpoint) => {
                let has_datetime = status_response.last_load_at
                        .map(|datetime_str : String|
                            NaiveDateTime::parse_from_str(&datetime_str, "%Y%m%dT%H%M%S.%f").unwrap()
                        );
                // info!("Status request responded with last_load_at : {:?}. Reload should be after {}", has_datetime, after_datetime);
                if let Some(datetime) = has_datetime {
                    if datetime > *after_datetime {
                        return ;
                    }
                }
            }
            _ = & mut timeout => {
                panic!("Data not reloaded before timeout.");
            }
        }
    }
}

async fn wait_until_realtime_updated_after(zmq_endpoint: &str, after_datetime: &NaiveDateTime) {
    let timeout = tokio::time::sleep(std::time::Duration::from_secs(60));
    tokio::pin!(timeout);
    let mut retry_interval = tokio::time::interval(std::time::Duration::from_secs(1));

    loop {
        retry_interval.tick().await;
        tokio::select! {
            status_response = send_status_request_and_wait_for_response(zmq_endpoint) => {
                let has_datetime = status_response.last_rt_data_loaded
                        .map(|datetime_str : String|
                            NaiveDateTime::parse_from_str(&datetime_str, "%Y%m%dT%H%M%S.%f").unwrap()
                        );
                // info!("Status request responded with last_load_at : {:?}. Reload should be after {}", has_datetime, after_datetime);
                if let Some(datetime) = has_datetime {
                    if datetime > *after_datetime {
                        return ;
                    }
                }
            }
            _ = & mut timeout => {
                panic!("Data not reloaded before timeout.");
            }
        }
    }
}

async fn send_realtime_message_and_wait_until_reception(
    config: &ServerConfig,
    realtime_message: chaos_proto::gtfs_realtime::FeedMessage,
) {
    let before_message_datetime = Utc::now().naive_utc();

    // connect to rabbitmq
    let connection = lapin::Connection::connect(
        &config.rabbitmq_params.rabbitmq_endpoint,
        lapin::ConnectionProperties::default(),
    )
    .await
    .unwrap();
    let channel = connection.create_channel().await.unwrap();

    let mut payload = Vec::new();
    realtime_message.write_to_vec(&mut payload).unwrap();

    let routing_key = &config.rabbitmq_params.rabbitmq_real_time_topics[0];
    channel
        .basic_publish(
            &config.rabbitmq_params.rabbitmq_exchange,
            routing_key,
            lapin::options::BasicPublishOptions::default(),
            &payload,
            lapin::BasicProperties::default(),
        )
        .await
        .unwrap()
        .await
        .unwrap();

    info!("Sent realtime message with routing key {}.", routing_key);

    wait_until_realtime_updated_after(&config.requests_socket, &before_message_datetime).await;

    info!("Realtime message has been taken into account.");
}

async fn send_status_request_and_wait_for_response(zmq_endpoint: &str) -> navitia_proto::Status {
    let mut status_request = navitia_proto::Request::default();
    status_request.set_requested_api(navitia_proto::Api::Status);

    let proto_response = send_request_and_wait_for_response(zmq_endpoint, status_request).await;
    proto_response.status.unwrap()
}

async fn send_request_and_wait_for_response(
    zmq_endpoint: &str,
    request: navitia_proto::Request,
) -> navitia_proto::Response {
    let context = tmq::Context::new();
    let zmq_socket = tmq::request(&context).connect(zmq_endpoint).unwrap();

    // cf https://github.com/cetra3/tmq/blob/master/examples/request.rs
    let zmq_message = tmq::Message::from(request.encode_to_vec());

    let recv_socket = zmq_socket.send(zmq_message.into()).await.unwrap();
    let (mut reply, _) = recv_socket.recv().await.unwrap();
    let reply_payload = reply.pop_back().unwrap();

    navitia_proto::Response::decode(&*reply_payload).unwrap()
}

fn make_journeys_request(
    from_stop_point: &str,
    to_stop_point: &str,
    from_datetime: NaiveDateTime,
) -> navitia_proto::Request {
    let origin = navitia_proto::LocationContext {
        place: from_stop_point.to_string(),
        ..Default::default()
    };
    let destination = navitia_proto::LocationContext {
        place: to_stop_point.to_string(),
        ..Default::default()
    };

    let journeys = navitia_proto::JourneysRequest {
        origin: vec![origin],
        destination: vec![destination],
        datetimes: vec![from_datetime.timestamp() as u64],
        clockwise: true,
        max_duration: 24 * 60 * 60, // 1 day
        ..Default::default()
    };

    let mut request = navitia_proto::Request {
        journeys: Some(journeys),
        ..Default::default()
    };
    request.set_requested_api(navitia_proto::Api::PtPlanner);
    request
}

fn first_section_vj_name(journey: &navitia_proto::Journey) -> &str {
    journey.sections[0]
        .pt_display_informations
        .as_ref()
        .unwrap()
        .uris
        .as_ref()
        .unwrap()
        .vehicle_journey
        .as_ref()
        .unwrap()
}

fn arrival_time(journey: &navitia_proto::Journey) -> NaiveDateTime {
    let timestamp = journey.arrival_date_time();
    NaiveDateTime::from_timestamp(timestamp as i64, 0)
}

async fn send_reload_order(config: &ServerConfig) {
    // connect to rabbitmq
    let connection = lapin::Connection::connect(
        &config.rabbitmq_params.rabbitmq_endpoint,
        lapin::ConnectionProperties::default(),
    )
    .await
    .unwrap();
    let channel = connection.create_channel().await.unwrap();

    let mut task = navitia_proto::Task::default();
    task.set_action(navitia_proto::Action::Reload);
    let payload = task.encode_to_vec();

    let routing_key = format!("{}.task.reload", &config.instance_name);
    channel
        .basic_publish(
            &config.rabbitmq_params.rabbitmq_exchange,
            &routing_key,
            BasicPublishOptions::default(),
            &payload,
            BasicProperties::default(),
        )
        .await
        .unwrap()
        .await
        .unwrap();

    info!("Reload message published with routing key {}.", routing_key);
}

async fn reload_base_data(config: &ServerConfig) {
    let before_reload_datetime = Utc::now().naive_utc();
    send_reload_order(config).await;

    crate::wait_until_data_loaded_after(&config.requests_socket, &before_reload_datetime).await;
}<|MERGE_RESOLUTION|>--- conflicted
+++ resolved
@@ -263,10 +263,6 @@
     let id = docker.containers().create(&options).await.unwrap().id;
 
     docker.containers().get(&id).start().await.unwrap();
-<<<<<<< HEAD
-    //  println!("{id}");
-=======
->>>>>>> c6645cc4
     id
 }
 
