name: Dockers & Artemis

on:
  push:
    branches: [ master ]
  pull_request:
    branches: [ master ]

env:
  CARGO_TERM_COLOR: always

jobs:
  build:
    if: ${{ github.actor != 'dependabot[bot]' }}
    runs-on: ubuntu-latest
    steps:
    - uses: actions/checkout@v2
      with:
        submodules: recursive
    - name: Build dockers
      run: |
        ./build_dockers.sh -o ${{secrets.oauth_token}}
    - name: Binarize
      run: docker run --rm -v "$PWD":/storage -v /var/run/docker.sock:/var/run/docker.sock   navitia/mc_bina
    - name: Launch dockers
      working-directory: ./mc_navitia
      run: |
        docker-compose up --detach
    - name: install test depedencies
      run: sudo apt install -y httpie jq

    - name: Test corse loki
      run: |
        result=$( http GET 'http://127.0.0.1:9191/v1/coverage/corse/journeys?from=8.73421%3B41.91907&to=8.76055%3B41.92878&datetime=20200505T091505&_override_scenario=distributed&_use_pt_socket=True&' | jq .journeys[0].duration)
        test $result != null
    - name: Test corse kraken
      run: |
        result=$( http GET 'http://127.0.0.1:9191/v1/coverage/corse/journeys?from=8.73421%3B41.91907&to=8.76055%3B41.92878&datetime=20200505T091505&_override_scenario=distributed&' | jq .journeys[0].duration)
        test $result != null

    - name: Test transilien basic
      run: |
        result=$( http GET 'http://127.0.0.1:9191/v1/coverage/transilien/journeys?from=stop_area%3ADUA8775810&to=stop_area%3ADUA8739357&datetime=20210322T142346&_override_scenario=distributed&_use_pt_socket=True&' | jq .journeys[0].duration)
        test $result != null
    - name: Test transilien kraken
      run: |
        result=$( http GET 'http://127.0.0.1:9191/v1/coverage/transilien/journeys?from=stop_area%3ADUA8775810&to=stop_area%3ADUA8739357&datetime=20210322T142346&_override_scenario=distributed&' | jq .journeys[0].duration)
        test $result != null

    - name: Test idfm basic
      run: |
        result=$( http GET 'http://127.0.0.1:9191/v1/coverage/idfm/journeys?from=stop_area%3Astop_area%3A8775810&to=stop_area%3Astop_area%3A59033&datetime=20200505T080000&_override_scenario=distributed&_use_pt_socket=True&' | jq .journeys[0].duration)
        test $result != null
    - name: Test idfm kraken
      run: |
        result=$( http GET 'http://127.0.0.1:9191/v1/coverage/idfm/journeys?from=stop_area%3Astop_area%3A8775810&to=stop_area%3Astop_area%3A59033&datetime=20200505T080000&_override_scenario=distributed&' | jq .journeys[0].duration)
        test $result != null

    - name: logs
      working-directory: ./mc_navitia
      if: failure()
      run: |
        docker-compose logs

    - name: push docker images to dockerhub
      if: ${{ success() && github.event_name == 'push' && github.ref == 'refs/heads/master' }}
      run: |
        echo ${{ secrets.DOCKERHUB_PASSWORD }} | docker login -u ${{ secrets.DOCKERHUB_USERNAME }} --password-stdin
        docker push navitia/mc_bina
        docker push navitia/mc_loki
        docker push navitia/mc_jormun
        docker push navitia/mc_kraken
        docker logout

    - name: cleanup
      working-directory: ./mc_navitia
      if: always()
      run: |
        docker-compose down --rmi all -v

  artemis:
<<<<<<< HEAD
    if: ${{ github.event_name == 'push' && github.ref == 'refs/heads/master' }}
=======
    #if: ${{ github.event_name == 'push' && github.ref == 'refs/heads/master' }}
>>>>>>> 5c2409ed
    runs-on: ubuntu-latest
    needs: build
    steps:
    # inspired by https://github.com/actions/virtual-environments/issues/709
    - name: Free up space
      run: |
        sudo apt clean
        rm --recursive --force /usr/share/dotnet/*
        rm --recursive --force "$AGENT_TOOLSDIRECTORY"

    - uses: actions/checkout@v2
      with:
        submodules: 'recursive'
    - uses: actions/setup-python@v2
      with:
        python-version: '3.7'

    # Checkout Artemis & submodules
    # Use custom Artemis for the moment
    # We discard test_idfm_11 (crash)
    - name: Checkout Artemis
      env:
        ARTEMIS_GITHUB_TOKEN: ${{secrets.oauth_token}}
      run: |
        mkdir -p ../artemis
        git clone https://$ARTEMIS_GITHUB_TOKEN@github.com/CanalTP/artemis.git --branch master ../artemis
        git clone https://$ARTEMIS_GITHUB_TOKEN@github.com/CanalTP/artemis_data.git --branch zip --depth 1 ../artemis/artemis_data
        cd ../artemis/artemis_data
        git lfs pull
        unzip idfm.zip


    # Pull & build docker images
    - name: Build bina, Kraken, Jormun & Loki images
      run: |
        echo ${{ secrets.DOCKERHUB_PASSWORD }} | docker login -u ${{ secrets.DOCKERHUB_USERNAME }} --password-stdin
        docker pull navitia/mc_bina
        docker pull navitia/mc_kraken
        docker pull navitia/mc_jormun
        docker pull navitia/mc_loki
        cd ../artemis
        docker build -t artemis .

    # Copy artemis/data/{coverage}/fusio to ./loki/data/{coverage}/ntfs
    # Create dir for idfm references
    - name: Copy coverage data
      run: |
        rm -rf ./data/*
        mkdir -p ./data/idfm/ntfs
        cp -r -a ../artemis/artemis_data/idfm/fusio/. ./data/idfm/ntfs
        mkdir -p ./data/idfm/geopal
        cp -r -a ../artemis/artemis_data/idfm/geopal/. ./data/idfm/geopal
        mkdir -p ../artemis/artemis_references/TestIdfM

    # Run binarisation
    - name: Run Artemis binarisation
      run: |
        docker run --rm -v "$PWD":/storage -v /var/run/docker.sock:/var/run/docker.sock  navitia/mc_bina

    # we don't need the mc_bina container and image anymore
    - name: Clean unused docker images
      run: |
        docker rmi --force navitia/mc_bina
        docker rm --force navitia/mc_bina

    # the binarisation step put everything we need in ./mc_navitia,
    # so we can remove ./data and ../artemis/artemis_data/
    # so let's remove artemis_data
    - name: Clean unused data
      run: |
        rm -rf  ./data/
        rm -rf ../artemis/artemis_data/


    # Start dockers
    - name: Start dockers
      run: |
        docker-compose -f ./mc_navitia/docker-compose.yml up --detach

    # Run Tests with Kraken & create refs
    - name: Run Tests Kraken
      run: |
        cd ../artemis
        docker run  \
        --network host \
        -v $PWD:/usr/src/app  \
        -e ARTEMIS_LOG_LEVEL=INFO \
        -e ARTEMIS_USE_LOKI=False   \
        -e ARTEMIS_USE_ARTEMIS_NG=True   \
        -e ARTEMIS_URL_JORMUN=http://localhost:9191 \
        -e ARTEMIS_REFERENCE_FILE_PATH='artemis_references' \
        artemis py.test ./artemis/tests/idfm_test.py --skip_cities --skip_bina --create_ref --benchmark-json benchmark-kraken.json

    # Run Tests with Loki & compare with refs
    - name: Run Tests Loki
      continue-on-error: true
      run: |
        cd ../artemis
        docker run  \
        --network host \
        -v $PWD:/usr/src/app  \
        -e ARTEMIS_LOG_LEVEL=INFO \
        -e ARTEMIS_USE_LOKI=True   \
        -e ARTEMIS_USE_ARTEMIS_NG=True   \
        -e ARTEMIS_URL_JORMUN=http://localhost:9191 \
        -e ARTEMIS_REFERENCE_FILE_PATH='artemis_references' \
        artemis py.test ./artemis/tests/idfm_test.py --skip_cities --skip_bina --benchmark-json benchmark-loki.json

    # Stash modification to upload benchmark to gh-pages
    - name: Stash
      run: git stash

    - name: Compute Global benchmark for Artemis-Kraken
      run: |
          TOTAL_RUN=$(cat ../artemis/benchmark-kraken.json | jq '[.. | objects | .mean] | add' )
          OPS=$(echo "scale=10; 1.0 /  $TOTAL_RUN " | bc)
          STD_DEV=$(echo "scale=10; 0.1 /  $TOTAL_RUN " | bc)
          cat ../artemis/benchmark-kraken.json | jq '.benchmarks |= [{"group": "IdfM", "name": "artemis/global_test_", "fullname": "artemis/global_test_", "params": null, "param": null, "extra_info": {}, "stats": { "ops" : "'"$OPS"'", "mean" : "'"$TOTAL_RUN"'", "rounds" : 1, "stddev" : "'"$STD_DEV"'" }  }] + .' >> ../artemis/benchmark-kraken_edit.json

    - name: Compute Global benchmark for Artemis-Loki
      run: |
          TOTAL_RUN=$(cat ../artemis/benchmark-loki.json | jq '[.. | objects | .mean] | add' )
          OPS=$(echo "scale=10; 1.0 /  $TOTAL_RUN " | bc)
          STD_DEV=$(echo "scale=10; 0.1 /  $TOTAL_RUN " | bc)
          cat ../artemis/benchmark-loki.json | jq '.benchmarks |= [{"group": "IdfM", "name": "artemis/global_test_", "fullname": "artemis/global_test_", "params": null, "param": null, "extra_info": {}, "stats": { "ops" : "'"$OPS"'", "mean" : "'"$TOTAL_RUN"'", "rounds" : 1, "stddev" : "'"$STD_DEV"'" }  }] + .' >> ../artemis/benchmark-loki_edit.json

    - name: Store Kraken benchmark result
      uses: rhysd/github-action-benchmark@v1
      with:
        name: Kraken Benchmark
        tool: 'pytest'
        output-file-path: ../artemis/benchmark-kraken_edit.json
        benchmark-data-dir-path: './artemis-kraken'
        max-items-in-chart: 30
        github-token: ${{ secrets.oauth_token }}
        auto-push: true
        alert-threshold: '150%'
        comment-on-alert: true
        fail-on-alert: false
        alert-comment-cc-users: '@pbench,@AzHicham,@xlqian'

    - name: Store Loki benchmark result
      uses: rhysd/github-action-benchmark@v1
      with:
        name: Loki Benchmark
        tool: 'pytest'
        output-file-path: ../artemis/benchmark-loki_edit.json
        benchmark-data-dir-path: './artemis-loki'
        max-items-in-chart: 30
        github-token: ${{ secrets.oauth_token }}
        auto-push: true
        alert-threshold: '150%'
        comment-on-alert: true
        fail-on-alert: false
        alert-comment-cc-users: '@pbench,@AzHicham,@xlqian'

    - name: Copy artifacts & logs for archive
      run: |
          mkdir -p artemis
          cp -r -a ../artemis/output/ ./artemis/output

    - name: Archive Artemis artifacts (logs + ref)
      if: ${{ always() }}
      uses: actions/upload-artifact@v2
      with:
        name: logs-and-ref
        path: |
            ./artemis/output/**/*<|MERGE_RESOLUTION|>--- conflicted
+++ resolved
@@ -79,11 +79,7 @@
         docker-compose down --rmi all -v
 
   artemis:
-<<<<<<< HEAD
     if: ${{ github.event_name == 'push' && github.ref == 'refs/heads/master' }}
-=======
-    #if: ${{ github.event_name == 'push' && github.ref == 'refs/heads/master' }}
->>>>>>> 5c2409ed
     runs-on: ubuntu-latest
     needs: build
     steps:
