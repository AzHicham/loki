--- conflicted
+++ resolved
@@ -56,14 +56,10 @@
 use loki::places_nearby::{places_nearby_impl, BadPlacesNearby, PlacesNearbyIter};
 use loki::{
     request::{self, generic_request::RequestTypes},
-<<<<<<< HEAD
     schedule::{
         next_arrivals, next_departures, NextStopTimeError, NextStopTimeRequestInput,
         NextStopTimeResponse,
     },
-    timetables::{Timetables as TimetablesTrait, TimetablesIter},
-=======
->>>>>>> 238485d5
     transit_data_filtered::TransitDataFiltered,
 };
 
@@ -86,11 +82,7 @@
             .fill_allowed_stops_and_vehicles(filters, model);
     }
 
-<<<<<<< HEAD
-    pub fn solve_journey_request<Timetables>(
-=======
-    pub fn solve_request(
->>>>>>> 238485d5
+    pub fn solve_journey_request(
         &mut self,
         data: &TransitData,
         model: &ModelRefs<'_>,
@@ -184,22 +176,14 @@
         }
     }
 
-    pub fn solve_next_departure<'r, Timetables>(
+    pub fn solve_next_departure<'r>(
         &mut self,
-        data: &TransitData<Timetables>,
+        data: &TransitData,
         model: &ModelRefs<'_>,
         request_input: &NextStopTimeRequestInput<'r>,
     ) -> Result<Vec<NextStopTimeResponse>, NextStopTimeError>
     where
         Self: Sized,
-        Timetables: TimetablesTrait<
-            Mission = generic_request::Mission,
-            Position = generic_request::Position,
-            Trip = generic_request::Trip,
-        >,
-        Timetables: for<'a> TimetablesIter<'a>,
-        Timetables::Mission: 'static,
-        Timetables::Position: 'static,
     {
         if let Some(filters) = &request_input.forbidden_vehicle {
             self.fill_allowed_stops_and_vehicles(model, filters);
@@ -210,22 +194,14 @@
         }
     }
 
-    pub fn solve_next_arrivals<'r, Timetables>(
+    pub fn solve_next_arrivals<'r>(
         &mut self,
-        data: &TransitData<Timetables>,
+        data: &TransitData,
         model: &ModelRefs<'_>,
         request_input: &NextStopTimeRequestInput<'r>,
     ) -> Result<Vec<NextStopTimeResponse>, NextStopTimeError>
     where
         Self: Sized,
-        Timetables: TimetablesTrait<
-            Mission = generic_request::Mission,
-            Position = generic_request::Position,
-            Trip = generic_request::Trip,
-        >,
-        Timetables: for<'a> TimetablesIter<'a>,
-        Timetables::Mission: 'static,
-        Timetables::Position: 'static,
     {
         if let Some(filters) = &request_input.forbidden_vehicle {
             self.fill_allowed_stops_and_vehicles(model, filters);
