--- conflicted
+++ resolved
@@ -15,13 +15,9 @@
 ]
 
 [features]
-<<<<<<< HEAD
-default = ["test"]
+default = ["test"] #["vehicle_loads"]
+vehicle_loads = []
 test = []
-=======
-default = [] #["vehicle_loads"]
-vehicle_loads = []
->>>>>>> b50281bd
 
 [dependencies]
 transit_model = "0.39"
